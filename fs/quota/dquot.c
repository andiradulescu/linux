/*
 * Implementation of the diskquota system for the LINUX operating system. QUOTA
 * is implemented using the BSD system call interface as the means of
 * communication with the user level. This file contains the generic routines
 * called by the different filesystems on allocation of an inode or block.
 * These routines take care of the administration needed to have a consistent
 * diskquota tracking system. The ideas of both user and group quotas are based
 * on the Melbourne quota system as used on BSD derived systems. The internal
 * implementation is based on one of the several variants of the LINUX
 * inode-subsystem with added complexity of the diskquota system.
 * 
 * Author:	Marco van Wieringen <mvw@planets.elm.net>
 *
 * Fixes:   Dmitry Gorodchanin <pgmdsg@ibi.com>, 11 Feb 96
 *
 *		Revised list management to avoid races
 *		-- Bill Hawes, <whawes@star.net>, 9/98
 *
 *		Fixed races in dquot_transfer(), dqget() and dquot_alloc_...().
 *		As the consequence the locking was moved from dquot_decr_...(),
 *		dquot_incr_...() to calling functions.
 *		invalidate_dquots() now writes modified dquots.
 *		Serialized quota_off() and quota_on() for mount point.
 *		Fixed a few bugs in grow_dquots().
 *		Fixed deadlock in write_dquot() - we no longer account quotas on
 *		quota files
 *		remove_dquot_ref() moved to inode.c - it now traverses through inodes
 *		add_dquot_ref() restarts after blocking
 *		Added check for bogus uid and fixed check for group in quotactl.
 *		Jan Kara, <jack@suse.cz>, sponsored by SuSE CR, 10-11/99
 *
 *		Used struct list_head instead of own list struct
 *		Invalidation of referenced dquots is no longer possible
 *		Improved free_dquots list management
 *		Quota and i_blocks are now updated in one place to avoid races
 *		Warnings are now delayed so we won't block in critical section
 *		Write updated not to require dquot lock
 *		Jan Kara, <jack@suse.cz>, 9/2000
 *
 *		Added dynamic quota structure allocation
 *		Jan Kara <jack@suse.cz> 12/2000
 *
 *		Rewritten quota interface. Implemented new quota format and
 *		formats registering.
 *		Jan Kara, <jack@suse.cz>, 2001,2002
 *
 *		New SMP locking.
 *		Jan Kara, <jack@suse.cz>, 10/2002
 *
 *		Added journalled quota support, fix lock inversion problems
 *		Jan Kara, <jack@suse.cz>, 2003,2004
 *
 * (C) Copyright 1994 - 1997 Marco van Wieringen 
 */

#include <linux/errno.h>
#include <linux/kernel.h>
#include <linux/fs.h>
#include <linux/mount.h>
#include <linux/mm.h>
#include <linux/time.h>
#include <linux/types.h>
#include <linux/string.h>
#include <linux/fcntl.h>
#include <linux/stat.h>
#include <linux/tty.h>
#include <linux/file.h>
#include <linux/slab.h>
#include <linux/sysctl.h>
#include <linux/init.h>
#include <linux/module.h>
#include <linux/proc_fs.h>
#include <linux/security.h>
#include <linux/kmod.h>
#include <linux/namei.h>
#include <linux/buffer_head.h>
#include <linux/capability.h>
#include <linux/quotaops.h>
#include <linux/writeback.h> /* for inode_lock, oddly enough.. */

#include <asm/uaccess.h>

#define __DQUOT_PARANOIA

/*
 * There are three quota SMP locks. dq_list_lock protects all lists with quotas
 * and quota formats, dqstats structure containing statistics about the lists
 * dq_data_lock protects data from dq_dqb and also mem_dqinfo structures and
 * also guards consistency of dquot->dq_dqb with inode->i_blocks, i_bytes.
 * i_blocks and i_bytes updates itself are guarded by i_lock acquired directly
 * in inode_add_bytes() and inode_sub_bytes(). dq_state_lock protects
 * modifications of quota state (on quotaon and quotaoff) and readers who care
 * about latest values take it as well.
 *
 * The spinlock ordering is hence: dq_data_lock > dq_list_lock > i_lock,
 *   dq_list_lock > dq_state_lock
 *
 * Note that some things (eg. sb pointer, type, id) doesn't change during
 * the life of the dquot structure and so needn't to be protected by a lock
 *
 * Any operation working on dquots via inode pointers must hold dqptr_sem.  If
 * operation is just reading pointers from inode (or not using them at all) the
 * read lock is enough. If pointers are altered function must hold write lock
 * (these locking rules also apply for S_NOQUOTA flag in the inode - note that
 * for altering the flag i_mutex is also needed).
 *
 * Each dquot has its dq_lock mutex. Locked dquots might not be referenced
 * from inodes (dquot_alloc_space() and such don't check the dq_lock).
 * Currently dquot is locked only when it is being read to memory (or space for
 * it is being allocated) on the first dqget() and when it is being released on
 * the last dqput(). The allocation and release oparations are serialized by
 * the dq_lock and by checking the use count in dquot_release().  Write
 * operations on dquots don't hold dq_lock as they copy data under dq_data_lock
 * spinlock to internal buffers before writing.
 *
 * Lock ordering (including related VFS locks) is the following:
 *   i_mutex > dqonoff_sem > journal_lock > dqptr_sem > dquot->dq_lock >
 *   dqio_mutex
 * The lock ordering of dqptr_sem imposed by quota code is only dqonoff_sem >
 * dqptr_sem. But filesystem has to count with the fact that functions such as
 * dquot_alloc_space() acquire dqptr_sem and they usually have to be called
 * from inside a transaction to keep filesystem consistency after a crash. Also
 * filesystems usually want to do some IO on dquot from ->mark_dirty which is
 * called with dqptr_sem held.
 * i_mutex on quota files is special (it's below dqio_mutex)
 */

static __cacheline_aligned_in_smp DEFINE_SPINLOCK(dq_list_lock);
static __cacheline_aligned_in_smp DEFINE_SPINLOCK(dq_state_lock);
__cacheline_aligned_in_smp DEFINE_SPINLOCK(dq_data_lock);
EXPORT_SYMBOL(dq_data_lock);

static char *quotatypes[] = INITQFNAMES;
static struct quota_format_type *quota_formats;	/* List of registered formats */
static struct quota_module_name module_names[] = INIT_QUOTA_MODULE_NAMES;

/* SLAB cache for dquot structures */
static struct kmem_cache *dquot_cachep;

int register_quota_format(struct quota_format_type *fmt)
{
	spin_lock(&dq_list_lock);
	fmt->qf_next = quota_formats;
	quota_formats = fmt;
	spin_unlock(&dq_list_lock);
	return 0;
}
EXPORT_SYMBOL(register_quota_format);

void unregister_quota_format(struct quota_format_type *fmt)
{
	struct quota_format_type **actqf;

	spin_lock(&dq_list_lock);
	for (actqf = &quota_formats; *actqf && *actqf != fmt;
	     actqf = &(*actqf)->qf_next)
		;
	if (*actqf)
		*actqf = (*actqf)->qf_next;
	spin_unlock(&dq_list_lock);
}
EXPORT_SYMBOL(unregister_quota_format);

static struct quota_format_type *find_quota_format(int id)
{
	struct quota_format_type *actqf;

	spin_lock(&dq_list_lock);
	for (actqf = quota_formats; actqf && actqf->qf_fmt_id != id;
	     actqf = actqf->qf_next)
		;
	if (!actqf || !try_module_get(actqf->qf_owner)) {
		int qm;

		spin_unlock(&dq_list_lock);
		
		for (qm = 0; module_names[qm].qm_fmt_id &&
			     module_names[qm].qm_fmt_id != id; qm++)
			;
		if (!module_names[qm].qm_fmt_id ||
		    request_module(module_names[qm].qm_mod_name))
			return NULL;

		spin_lock(&dq_list_lock);
		for (actqf = quota_formats; actqf && actqf->qf_fmt_id != id;
		     actqf = actqf->qf_next)
			;
		if (actqf && !try_module_get(actqf->qf_owner))
			actqf = NULL;
	}
	spin_unlock(&dq_list_lock);
	return actqf;
}

static void put_quota_format(struct quota_format_type *fmt)
{
	module_put(fmt->qf_owner);
}

/*
 * Dquot List Management:
 * The quota code uses three lists for dquot management: the inuse_list,
 * free_dquots, and dquot_hash[] array. A single dquot structure may be
 * on all three lists, depending on its current state.
 *
 * All dquots are placed to the end of inuse_list when first created, and this
 * list is used for invalidate operation, which must look at every dquot.
 *
 * Unused dquots (dq_count == 0) are added to the free_dquots list when freed,
 * and this list is searched whenever we need an available dquot.  Dquots are
 * removed from the list as soon as they are used again, and
 * dqstats.free_dquots gives the number of dquots on the list. When
 * dquot is invalidated it's completely released from memory.
 *
 * Dquots with a specific identity (device, type and id) are placed on
 * one of the dquot_hash[] hash chains. The provides an efficient search
 * mechanism to locate a specific dquot.
 */

static LIST_HEAD(inuse_list);
static LIST_HEAD(free_dquots);
static unsigned int dq_hash_bits, dq_hash_mask;
static struct hlist_head *dquot_hash;

struct dqstats dqstats;
EXPORT_SYMBOL(dqstats);

static inline unsigned int
hashfn(const struct super_block *sb, unsigned int id, int type)
{
	unsigned long tmp;

	tmp = (((unsigned long)sb>>L1_CACHE_SHIFT) ^ id) * (MAXQUOTAS - type);
	return (tmp + (tmp >> dq_hash_bits)) & dq_hash_mask;
}

/*
 * Following list functions expect dq_list_lock to be held
 */
static inline void insert_dquot_hash(struct dquot *dquot)
{
	struct hlist_head *head;
	head = dquot_hash + hashfn(dquot->dq_sb, dquot->dq_id, dquot->dq_type);
	hlist_add_head(&dquot->dq_hash, head);
}

static inline void remove_dquot_hash(struct dquot *dquot)
{
	hlist_del_init(&dquot->dq_hash);
}

static struct dquot *find_dquot(unsigned int hashent, struct super_block *sb,
				unsigned int id, int type)
{
	struct hlist_node *node;
	struct dquot *dquot;

	hlist_for_each (node, dquot_hash+hashent) {
		dquot = hlist_entry(node, struct dquot, dq_hash);
		if (dquot->dq_sb == sb && dquot->dq_id == id &&
		    dquot->dq_type == type)
			return dquot;
	}
	return NULL;
}

/* Add a dquot to the tail of the free list */
static inline void put_dquot_last(struct dquot *dquot)
{
	list_add_tail(&dquot->dq_free, &free_dquots);
	dqstats.free_dquots++;
}

static inline void remove_free_dquot(struct dquot *dquot)
{
	if (list_empty(&dquot->dq_free))
		return;
	list_del_init(&dquot->dq_free);
	dqstats.free_dquots--;
}

static inline void put_inuse(struct dquot *dquot)
{
	/* We add to the back of inuse list so we don't have to restart
	 * when traversing this list and we block */
	list_add_tail(&dquot->dq_inuse, &inuse_list);
	dqstats.allocated_dquots++;
}

static inline void remove_inuse(struct dquot *dquot)
{
	dqstats.allocated_dquots--;
	list_del(&dquot->dq_inuse);
}
/*
 * End of list functions needing dq_list_lock
 */

static void wait_on_dquot(struct dquot *dquot)
{
	mutex_lock(&dquot->dq_lock);
	mutex_unlock(&dquot->dq_lock);
}

static inline int dquot_dirty(struct dquot *dquot)
{
	return test_bit(DQ_MOD_B, &dquot->dq_flags);
}

static inline int mark_dquot_dirty(struct dquot *dquot)
{
	return dquot->dq_sb->dq_op->mark_dirty(dquot);
}

int dquot_mark_dquot_dirty(struct dquot *dquot)
{
	spin_lock(&dq_list_lock);
	if (!test_and_set_bit(DQ_MOD_B, &dquot->dq_flags))
		list_add(&dquot->dq_dirty, &sb_dqopt(dquot->dq_sb)->
				info[dquot->dq_type].dqi_dirty_list);
	spin_unlock(&dq_list_lock);
	return 0;
}
EXPORT_SYMBOL(dquot_mark_dquot_dirty);

/* Dirtify all the dquots - this can block when journalling */
static inline int mark_all_dquot_dirty(struct dquot * const *dquot)
{
	int ret, err, cnt;

	ret = err = 0;
	for (cnt = 0; cnt < MAXQUOTAS; cnt++) {
		if (dquot[cnt])
			/* Even in case of error we have to continue */
			ret = mark_dquot_dirty(dquot[cnt]);
		if (!err)
			err = ret;
	}
	return err;
}

static inline void dqput_all(struct dquot **dquot)
{
	unsigned int cnt;

	for (cnt = 0; cnt < MAXQUOTAS; cnt++)
		dqput(dquot[cnt]);
}

/* This function needs dq_list_lock */
static inline int clear_dquot_dirty(struct dquot *dquot)
{
	if (!test_and_clear_bit(DQ_MOD_B, &dquot->dq_flags))
		return 0;
	list_del_init(&dquot->dq_dirty);
	return 1;
}

void mark_info_dirty(struct super_block *sb, int type)
{
	set_bit(DQF_INFO_DIRTY_B, &sb_dqopt(sb)->info[type].dqi_flags);
}
EXPORT_SYMBOL(mark_info_dirty);

/*
 *	Read dquot from disk and alloc space for it
 */

int dquot_acquire(struct dquot *dquot)
{
	int ret = 0, ret2 = 0;
	struct quota_info *dqopt = sb_dqopt(dquot->dq_sb);

	mutex_lock(&dquot->dq_lock);
	mutex_lock(&dqopt->dqio_mutex);
	if (!test_bit(DQ_READ_B, &dquot->dq_flags))
		ret = dqopt->ops[dquot->dq_type]->read_dqblk(dquot);
	if (ret < 0)
		goto out_iolock;
	set_bit(DQ_READ_B, &dquot->dq_flags);
	/* Instantiate dquot if needed */
	if (!test_bit(DQ_ACTIVE_B, &dquot->dq_flags) && !dquot->dq_off) {
		ret = dqopt->ops[dquot->dq_type]->commit_dqblk(dquot);
		/* Write the info if needed */
		if (info_dirty(&dqopt->info[dquot->dq_type])) {
			ret2 = dqopt->ops[dquot->dq_type]->write_file_info(
						dquot->dq_sb, dquot->dq_type);
		}
		if (ret < 0)
			goto out_iolock;
		if (ret2 < 0) {
			ret = ret2;
			goto out_iolock;
		}
	}
	set_bit(DQ_ACTIVE_B, &dquot->dq_flags);
out_iolock:
	mutex_unlock(&dqopt->dqio_mutex);
	mutex_unlock(&dquot->dq_lock);
	return ret;
}
EXPORT_SYMBOL(dquot_acquire);

/*
 *	Write dquot to disk
 */
int dquot_commit(struct dquot *dquot)
{
	int ret = 0, ret2 = 0;
	struct quota_info *dqopt = sb_dqopt(dquot->dq_sb);

	mutex_lock(&dqopt->dqio_mutex);
	spin_lock(&dq_list_lock);
	if (!clear_dquot_dirty(dquot)) {
		spin_unlock(&dq_list_lock);
		goto out_sem;
	}
	spin_unlock(&dq_list_lock);
	/* Inactive dquot can be only if there was error during read/init
	 * => we have better not writing it */
	if (test_bit(DQ_ACTIVE_B, &dquot->dq_flags)) {
		ret = dqopt->ops[dquot->dq_type]->commit_dqblk(dquot);
		if (info_dirty(&dqopt->info[dquot->dq_type])) {
			ret2 = dqopt->ops[dquot->dq_type]->write_file_info(
						dquot->dq_sb, dquot->dq_type);
		}
		if (ret >= 0)
			ret = ret2;
	}
out_sem:
	mutex_unlock(&dqopt->dqio_mutex);
	return ret;
}
EXPORT_SYMBOL(dquot_commit);

/*
 *	Release dquot
 */
int dquot_release(struct dquot *dquot)
{
	int ret = 0, ret2 = 0;
	struct quota_info *dqopt = sb_dqopt(dquot->dq_sb);

	mutex_lock(&dquot->dq_lock);
	/* Check whether we are not racing with some other dqget() */
	if (atomic_read(&dquot->dq_count) > 1)
		goto out_dqlock;
	mutex_lock(&dqopt->dqio_mutex);
	if (dqopt->ops[dquot->dq_type]->release_dqblk) {
		ret = dqopt->ops[dquot->dq_type]->release_dqblk(dquot);
		/* Write the info */
		if (info_dirty(&dqopt->info[dquot->dq_type])) {
			ret2 = dqopt->ops[dquot->dq_type]->write_file_info(
						dquot->dq_sb, dquot->dq_type);
		}
		if (ret >= 0)
			ret = ret2;
	}
	clear_bit(DQ_ACTIVE_B, &dquot->dq_flags);
	mutex_unlock(&dqopt->dqio_mutex);
out_dqlock:
	mutex_unlock(&dquot->dq_lock);
	return ret;
}
EXPORT_SYMBOL(dquot_release);

void dquot_destroy(struct dquot *dquot)
{
	kmem_cache_free(dquot_cachep, dquot);
}
EXPORT_SYMBOL(dquot_destroy);

static inline void do_destroy_dquot(struct dquot *dquot)
{
	dquot->dq_sb->dq_op->destroy_dquot(dquot);
}

/* Invalidate all dquots on the list. Note that this function is called after
 * quota is disabled and pointers from inodes removed so there cannot be new
 * quota users. There can still be some users of quotas due to inodes being
 * just deleted or pruned by prune_icache() (those are not attached to any
 * list) or parallel quotactl call. We have to wait for such users.
 */
static void invalidate_dquots(struct super_block *sb, int type)
{
	struct dquot *dquot, *tmp;

restart:
	spin_lock(&dq_list_lock);
	list_for_each_entry_safe(dquot, tmp, &inuse_list, dq_inuse) {
		if (dquot->dq_sb != sb)
			continue;
		if (dquot->dq_type != type)
			continue;
		/* Wait for dquot users */
		if (atomic_read(&dquot->dq_count)) {
			DEFINE_WAIT(wait);

			atomic_inc(&dquot->dq_count);
			prepare_to_wait(&dquot->dq_wait_unused, &wait,
					TASK_UNINTERRUPTIBLE);
			spin_unlock(&dq_list_lock);
			/* Once dqput() wakes us up, we know it's time to free
			 * the dquot.
			 * IMPORTANT: we rely on the fact that there is always
			 * at most one process waiting for dquot to free.
			 * Otherwise dq_count would be > 1 and we would never
			 * wake up.
			 */
			if (atomic_read(&dquot->dq_count) > 1)
				schedule();
			finish_wait(&dquot->dq_wait_unused, &wait);
			dqput(dquot);
			/* At this moment dquot() need not exist (it could be
			 * reclaimed by prune_dqcache(). Hence we must
			 * restart. */
			goto restart;
		}
		/*
		 * Quota now has no users and it has been written on last
		 * dqput()
		 */
		remove_dquot_hash(dquot);
		remove_free_dquot(dquot);
		remove_inuse(dquot);
		do_destroy_dquot(dquot);
	}
	spin_unlock(&dq_list_lock);
}

/* Call callback for every active dquot on given filesystem */
int dquot_scan_active(struct super_block *sb,
		      int (*fn)(struct dquot *dquot, unsigned long priv),
		      unsigned long priv)
{
	struct dquot *dquot, *old_dquot = NULL;
	int ret = 0;

	mutex_lock(&sb_dqopt(sb)->dqonoff_mutex);
	spin_lock(&dq_list_lock);
	list_for_each_entry(dquot, &inuse_list, dq_inuse) {
		if (!test_bit(DQ_ACTIVE_B, &dquot->dq_flags))
			continue;
		if (dquot->dq_sb != sb)
			continue;
		/* Now we have active dquot so we can just increase use count */
		atomic_inc(&dquot->dq_count);
		dqstats.lookups++;
		spin_unlock(&dq_list_lock);
		dqput(old_dquot);
		old_dquot = dquot;
		ret = fn(dquot, priv);
		if (ret < 0)
			goto out;
		spin_lock(&dq_list_lock);
		/* We are safe to continue now because our dquot could not
		 * be moved out of the inuse list while we hold the reference */
	}
	spin_unlock(&dq_list_lock);
out:
	dqput(old_dquot);
	mutex_unlock(&sb_dqopt(sb)->dqonoff_mutex);
	return ret;
}
EXPORT_SYMBOL(dquot_scan_active);

int vfs_quota_sync(struct super_block *sb, int type)
{
	struct list_head *dirty;
	struct dquot *dquot;
	struct quota_info *dqopt = sb_dqopt(sb);
	int cnt;

	mutex_lock(&dqopt->dqonoff_mutex);
	for (cnt = 0; cnt < MAXQUOTAS; cnt++) {
		if (type != -1 && cnt != type)
			continue;
		if (!sb_has_quota_active(sb, cnt))
			continue;
		spin_lock(&dq_list_lock);
		dirty = &dqopt->info[cnt].dqi_dirty_list;
		while (!list_empty(dirty)) {
			dquot = list_first_entry(dirty, struct dquot,
						 dq_dirty);
			/* Dirty and inactive can be only bad dquot... */
			if (!test_bit(DQ_ACTIVE_B, &dquot->dq_flags)) {
				clear_dquot_dirty(dquot);
				continue;
			}
			/* Now we have active dquot from which someone is
 			 * holding reference so we can safely just increase
			 * use count */
			atomic_inc(&dquot->dq_count);
			dqstats.lookups++;
			spin_unlock(&dq_list_lock);
			sb->dq_op->write_dquot(dquot);
			dqput(dquot);
			spin_lock(&dq_list_lock);
		}
		spin_unlock(&dq_list_lock);
	}

	for (cnt = 0; cnt < MAXQUOTAS; cnt++)
		if ((cnt == type || type == -1) && sb_has_quota_active(sb, cnt)
		    && info_dirty(&dqopt->info[cnt]))
			sb->dq_op->write_info(sb, cnt);
	spin_lock(&dq_list_lock);
	dqstats.syncs++;
	spin_unlock(&dq_list_lock);
	mutex_unlock(&dqopt->dqonoff_mutex);

	return 0;
}
EXPORT_SYMBOL(vfs_quota_sync);

/* Free unused dquots from cache */
static void prune_dqcache(int count)
{
	struct list_head *head;
	struct dquot *dquot;

	head = free_dquots.prev;
	while (head != &free_dquots && count) {
		dquot = list_entry(head, struct dquot, dq_free);
		remove_dquot_hash(dquot);
		remove_free_dquot(dquot);
		remove_inuse(dquot);
		do_destroy_dquot(dquot);
		count--;
		head = free_dquots.prev;
	}
}

/*
 * This is called from kswapd when we think we need some
 * more memory
 */

static int shrink_dqcache_memory(int nr, gfp_t gfp_mask)
{
	if (nr) {
		spin_lock(&dq_list_lock);
		prune_dqcache(nr);
		spin_unlock(&dq_list_lock);
	}
	return (dqstats.free_dquots / 100) * sysctl_vfs_cache_pressure;
}

static struct shrinker dqcache_shrinker = {
	.shrink = shrink_dqcache_memory,
	.seeks = DEFAULT_SEEKS,
};

/*
 * Put reference to dquot
 * NOTE: If you change this function please check whether dqput_blocks() works right...
 */
void dqput(struct dquot *dquot)
{
	int ret;

	if (!dquot)
		return;
#ifdef __DQUOT_PARANOIA
	if (!atomic_read(&dquot->dq_count)) {
		printk("VFS: dqput: trying to free free dquot\n");
		printk("VFS: device %s, dquot of %s %d\n",
			dquot->dq_sb->s_id,
			quotatypes[dquot->dq_type],
			dquot->dq_id);
		BUG();
	}
#endif
	
	spin_lock(&dq_list_lock);
	dqstats.drops++;
	spin_unlock(&dq_list_lock);
we_slept:
	spin_lock(&dq_list_lock);
	if (atomic_read(&dquot->dq_count) > 1) {
		/* We have more than one user... nothing to do */
		atomic_dec(&dquot->dq_count);
		/* Releasing dquot during quotaoff phase? */
		if (!sb_has_quota_active(dquot->dq_sb, dquot->dq_type) &&
		    atomic_read(&dquot->dq_count) == 1)
			wake_up(&dquot->dq_wait_unused);
		spin_unlock(&dq_list_lock);
		return;
	}
	/* Need to release dquot? */
	if (test_bit(DQ_ACTIVE_B, &dquot->dq_flags) && dquot_dirty(dquot)) {
		spin_unlock(&dq_list_lock);
		/* Commit dquot before releasing */
		ret = dquot->dq_sb->dq_op->write_dquot(dquot);
		if (ret < 0) {
			printk(KERN_ERR "VFS: cannot write quota structure on "
				"device %s (error %d). Quota may get out of "
				"sync!\n", dquot->dq_sb->s_id, ret);
			/*
			 * We clear dirty bit anyway, so that we avoid
			 * infinite loop here
			 */
			spin_lock(&dq_list_lock);
			clear_dquot_dirty(dquot);
			spin_unlock(&dq_list_lock);
		}
		goto we_slept;
	}
	/* Clear flag in case dquot was inactive (something bad happened) */
	clear_dquot_dirty(dquot);
	if (test_bit(DQ_ACTIVE_B, &dquot->dq_flags)) {
		spin_unlock(&dq_list_lock);
		dquot->dq_sb->dq_op->release_dquot(dquot);
		goto we_slept;
	}
	atomic_dec(&dquot->dq_count);
#ifdef __DQUOT_PARANOIA
	/* sanity check */
	BUG_ON(!list_empty(&dquot->dq_free));
#endif
	put_dquot_last(dquot);
	spin_unlock(&dq_list_lock);
}
EXPORT_SYMBOL(dqput);

struct dquot *dquot_alloc(struct super_block *sb, int type)
{
	return kmem_cache_zalloc(dquot_cachep, GFP_NOFS);
}
EXPORT_SYMBOL(dquot_alloc);

static struct dquot *get_empty_dquot(struct super_block *sb, int type)
{
	struct dquot *dquot;

	dquot = sb->dq_op->alloc_dquot(sb, type);
	if(!dquot)
		return NULL;

	mutex_init(&dquot->dq_lock);
	INIT_LIST_HEAD(&dquot->dq_free);
	INIT_LIST_HEAD(&dquot->dq_inuse);
	INIT_HLIST_NODE(&dquot->dq_hash);
	INIT_LIST_HEAD(&dquot->dq_dirty);
	init_waitqueue_head(&dquot->dq_wait_unused);
	dquot->dq_sb = sb;
	dquot->dq_type = type;
	atomic_set(&dquot->dq_count, 1);

	return dquot;
}

/*
 * Get reference to dquot
 *
 * Locking is slightly tricky here. We are guarded from parallel quotaoff()
 * destroying our dquot by:
 *   a) checking for quota flags under dq_list_lock and
 *   b) getting a reference to dquot before we release dq_list_lock
 */
struct dquot *dqget(struct super_block *sb, unsigned int id, int type)
{
	unsigned int hashent = hashfn(sb, id, type);
	struct dquot *dquot = NULL, *empty = NULL;

        if (!sb_has_quota_active(sb, type))
		return NULL;
we_slept:
	spin_lock(&dq_list_lock);
	spin_lock(&dq_state_lock);
	if (!sb_has_quota_active(sb, type)) {
		spin_unlock(&dq_state_lock);
		spin_unlock(&dq_list_lock);
		goto out;
	}
	spin_unlock(&dq_state_lock);

	dquot = find_dquot(hashent, sb, id, type);
	if (!dquot) {
		if (!empty) {
			spin_unlock(&dq_list_lock);
			empty = get_empty_dquot(sb, type);
			if (!empty)
				schedule();	/* Try to wait for a moment... */
			goto we_slept;
		}
		dquot = empty;
		empty = NULL;
		dquot->dq_id = id;
		/* all dquots go on the inuse_list */
		put_inuse(dquot);
		/* hash it first so it can be found */
		insert_dquot_hash(dquot);
		dqstats.lookups++;
		spin_unlock(&dq_list_lock);
	} else {
		if (!atomic_read(&dquot->dq_count))
			remove_free_dquot(dquot);
		atomic_inc(&dquot->dq_count);
		dqstats.cache_hits++;
		dqstats.lookups++;
		spin_unlock(&dq_list_lock);
	}
	/* Wait for dq_lock - after this we know that either dquot_release() is
	 * already finished or it will be canceled due to dq_count > 1 test */
	wait_on_dquot(dquot);
	/* Read the dquot / allocate space in quota file */
	if (!test_bit(DQ_ACTIVE_B, &dquot->dq_flags) &&
	    sb->dq_op->acquire_dquot(dquot) < 0) {
		dqput(dquot);
		dquot = NULL;
		goto out;
	}
#ifdef __DQUOT_PARANOIA
	BUG_ON(!dquot->dq_sb);	/* Has somebody invalidated entry under us? */
#endif
out:
	if (empty)
		do_destroy_dquot(empty);

	return dquot;
}
EXPORT_SYMBOL(dqget);

static int dqinit_needed(struct inode *inode, int type)
{
	int cnt;

	if (IS_NOQUOTA(inode))
		return 0;
	if (type != -1)
		return !inode->i_dquot[type];
	for (cnt = 0; cnt < MAXQUOTAS; cnt++)
		if (!inode->i_dquot[cnt])
			return 1;
	return 0;
}

/* This routine is guarded by dqonoff_mutex mutex */
static void add_dquot_ref(struct super_block *sb, int type)
{
	struct inode *inode, *old_inode = NULL;

	spin_lock(&inode_lock);
	list_for_each_entry(inode, &sb->s_inodes, i_sb_list) {
		if (inode->i_state & (I_FREEING|I_CLEAR|I_WILL_FREE|I_NEW))
			continue;
		if (!atomic_read(&inode->i_writecount))
			continue;
		if (!dqinit_needed(inode, type))
			continue;

		__iget(inode);
		spin_unlock(&inode_lock);

		iput(old_inode);
		sb->dq_op->initialize(inode, type);
		/* We hold a reference to 'inode' so it couldn't have been
		 * removed from s_inodes list while we dropped the inode_lock.
		 * We cannot iput the inode now as we can be holding the last
		 * reference and we cannot iput it under inode_lock. So we
		 * keep the reference and iput it later. */
		old_inode = inode;
		spin_lock(&inode_lock);
	}
	spin_unlock(&inode_lock);
	iput(old_inode);
}

/*
 * Return 0 if dqput() won't block.
 * (note that 1 doesn't necessarily mean blocking)
 */
static inline int dqput_blocks(struct dquot *dquot)
{
	if (atomic_read(&dquot->dq_count) <= 1)
		return 1;
	return 0;
}

/*
 * Remove references to dquots from inode and add dquot to list for freeing
 * if we have the last referece to dquot
 * We can't race with anybody because we hold dqptr_sem for writing...
 */
static int remove_inode_dquot_ref(struct inode *inode, int type,
				  struct list_head *tofree_head)
{
	struct dquot *dquot = inode->i_dquot[type];

	inode->i_dquot[type] = NULL;
	if (dquot) {
		if (dqput_blocks(dquot)) {
#ifdef __DQUOT_PARANOIA
			if (atomic_read(&dquot->dq_count) != 1)
				printk(KERN_WARNING "VFS: Adding dquot with dq_count %d to dispose list.\n", atomic_read(&dquot->dq_count));
#endif
			spin_lock(&dq_list_lock);
			/* As dquot must have currently users it can't be on
			 * the free list... */
			list_add(&dquot->dq_free, tofree_head);
			spin_unlock(&dq_list_lock);
			return 1;
		}
		else
			dqput(dquot);   /* We have guaranteed we won't block */
	}
	return 0;
}

/*
 * Free list of dquots
 * Dquots are removed from inodes and no new references can be got so we are
 * the only ones holding reference
 */
static void put_dquot_list(struct list_head *tofree_head)
{
	struct list_head *act_head;
	struct dquot *dquot;

	act_head = tofree_head->next;
	while (act_head != tofree_head) {
		dquot = list_entry(act_head, struct dquot, dq_free);
		act_head = act_head->next;
		/* Remove dquot from the list so we won't have problems... */
		list_del_init(&dquot->dq_free);
		dqput(dquot);
	}
}

static void remove_dquot_ref(struct super_block *sb, int type,
		struct list_head *tofree_head)
{
	struct inode *inode;

	spin_lock(&inode_lock);
	list_for_each_entry(inode, &sb->s_inodes, i_sb_list) {
		/*
		 *  We have to scan also I_NEW inodes because they can already
		 *  have quota pointer initialized. Luckily, we need to touch
		 *  only quota pointers and these have separate locking
		 *  (dqptr_sem).
		 */
		if (!IS_NOQUOTA(inode))
			remove_inode_dquot_ref(inode, type, tofree_head);
	}
	spin_unlock(&inode_lock);
}

/* Gather all references from inodes and drop them */
static void drop_dquot_ref(struct super_block *sb, int type)
{
	LIST_HEAD(tofree_head);

	if (sb->dq_op) {
		down_write(&sb_dqopt(sb)->dqptr_sem);
		remove_dquot_ref(sb, type, &tofree_head);
		up_write(&sb_dqopt(sb)->dqptr_sem);
		put_dquot_list(&tofree_head);
	}
}

static inline void dquot_incr_inodes(struct dquot *dquot, qsize_t number)
{
	dquot->dq_dqb.dqb_curinodes += number;
}

static inline void dquot_incr_space(struct dquot *dquot, qsize_t number)
{
	dquot->dq_dqb.dqb_curspace += number;
}

static inline void dquot_resv_space(struct dquot *dquot, qsize_t number)
{
	dquot->dq_dqb.dqb_rsvspace += number;
}

/*
 * Claim reserved quota space
 */
static void dquot_claim_reserved_space(struct dquot *dquot,
						qsize_t number)
{
	WARN_ON(dquot->dq_dqb.dqb_rsvspace < number);
	dquot->dq_dqb.dqb_curspace += number;
	dquot->dq_dqb.dqb_rsvspace -= number;
}

static inline
void dquot_free_reserved_space(struct dquot *dquot, qsize_t number)
{
	dquot->dq_dqb.dqb_rsvspace -= number;
}

static void dquot_decr_inodes(struct dquot *dquot, qsize_t number)
{
	if (sb_dqopt(dquot->dq_sb)->flags & DQUOT_NEGATIVE_USAGE ||
	    dquot->dq_dqb.dqb_curinodes >= number)
		dquot->dq_dqb.dqb_curinodes -= number;
	else
		dquot->dq_dqb.dqb_curinodes = 0;
	if (dquot->dq_dqb.dqb_curinodes <= dquot->dq_dqb.dqb_isoftlimit)
		dquot->dq_dqb.dqb_itime = (time_t) 0;
	clear_bit(DQ_INODES_B, &dquot->dq_flags);
}

static void dquot_decr_space(struct dquot *dquot, qsize_t number)
{
	if (sb_dqopt(dquot->dq_sb)->flags & DQUOT_NEGATIVE_USAGE ||
	    dquot->dq_dqb.dqb_curspace >= number)
		dquot->dq_dqb.dqb_curspace -= number;
	else
		dquot->dq_dqb.dqb_curspace = 0;
	if (dquot->dq_dqb.dqb_curspace <= dquot->dq_dqb.dqb_bsoftlimit)
		dquot->dq_dqb.dqb_btime = (time_t) 0;
	clear_bit(DQ_BLKS_B, &dquot->dq_flags);
}

static int warning_issued(struct dquot *dquot, const int warntype)
{
	int flag = (warntype == QUOTA_NL_BHARDWARN ||
		warntype == QUOTA_NL_BSOFTLONGWARN) ? DQ_BLKS_B :
		((warntype == QUOTA_NL_IHARDWARN ||
		warntype == QUOTA_NL_ISOFTLONGWARN) ? DQ_INODES_B : 0);

	if (!flag)
		return 0;
	return test_and_set_bit(flag, &dquot->dq_flags);
}

#ifdef CONFIG_PRINT_QUOTA_WARNING
static int flag_print_warnings = 1;

static int need_print_warning(struct dquot *dquot)
{
	if (!flag_print_warnings)
		return 0;

	switch (dquot->dq_type) {
		case USRQUOTA:
			return current_fsuid() == dquot->dq_id;
		case GRPQUOTA:
			return in_group_p(dquot->dq_id);
	}
	return 0;
}

/* Print warning to user which exceeded quota */
static void print_warning(struct dquot *dquot, const int warntype)
{
	char *msg = NULL;
	struct tty_struct *tty;

	if (warntype == QUOTA_NL_IHARDBELOW ||
	    warntype == QUOTA_NL_ISOFTBELOW ||
	    warntype == QUOTA_NL_BHARDBELOW ||
	    warntype == QUOTA_NL_BSOFTBELOW || !need_print_warning(dquot))
		return;

	tty = get_current_tty();
	if (!tty)
		return;
	tty_write_message(tty, dquot->dq_sb->s_id);
	if (warntype == QUOTA_NL_ISOFTWARN || warntype == QUOTA_NL_BSOFTWARN)
		tty_write_message(tty, ": warning, ");
	else
		tty_write_message(tty, ": write failed, ");
	tty_write_message(tty, quotatypes[dquot->dq_type]);
	switch (warntype) {
		case QUOTA_NL_IHARDWARN:
			msg = " file limit reached.\r\n";
			break;
		case QUOTA_NL_ISOFTLONGWARN:
			msg = " file quota exceeded too long.\r\n";
			break;
		case QUOTA_NL_ISOFTWARN:
			msg = " file quota exceeded.\r\n";
			break;
		case QUOTA_NL_BHARDWARN:
			msg = " block limit reached.\r\n";
			break;
		case QUOTA_NL_BSOFTLONGWARN:
			msg = " block quota exceeded too long.\r\n";
			break;
		case QUOTA_NL_BSOFTWARN:
			msg = " block quota exceeded.\r\n";
			break;
	}
	tty_write_message(tty, msg);
	tty_kref_put(tty);
}
#endif

/*
 * Write warnings to the console and send warning messages over netlink.
 *
 * Note that this function can sleep.
 */
static void flush_warnings(struct dquot *const *dquots, char *warntype)
{
	struct dquot *dq;
	int i;

	for (i = 0; i < MAXQUOTAS; i++) {
		dq = dquots[i];
		if (dq && warntype[i] != QUOTA_NL_NOWARN &&
		    !warning_issued(dq, warntype[i])) {
#ifdef CONFIG_PRINT_QUOTA_WARNING
			print_warning(dq, warntype[i]);
#endif
			quota_send_warning(dq->dq_type, dq->dq_id,
					   dq->dq_sb->s_dev, warntype[i]);
		}
	}
}

static int ignore_hardlimit(struct dquot *dquot)
{
	struct mem_dqinfo *info = &sb_dqopt(dquot->dq_sb)->info[dquot->dq_type];

	return capable(CAP_SYS_RESOURCE) &&
	       (info->dqi_format->qf_fmt_id != QFMT_VFS_OLD ||
		!(info->dqi_flags & V1_DQF_RSQUASH));
}

/* needs dq_data_lock */
static int check_idq(struct dquot *dquot, qsize_t inodes, char *warntype)
{
	qsize_t newinodes = dquot->dq_dqb.dqb_curinodes + inodes;

	*warntype = QUOTA_NL_NOWARN;
	if (!sb_has_quota_limits_enabled(dquot->dq_sb, dquot->dq_type) ||
	    test_bit(DQ_FAKE_B, &dquot->dq_flags))
		return QUOTA_OK;

	if (dquot->dq_dqb.dqb_ihardlimit &&
	    newinodes > dquot->dq_dqb.dqb_ihardlimit &&
            !ignore_hardlimit(dquot)) {
		*warntype = QUOTA_NL_IHARDWARN;
		return NO_QUOTA;
	}

	if (dquot->dq_dqb.dqb_isoftlimit &&
	    newinodes > dquot->dq_dqb.dqb_isoftlimit &&
	    dquot->dq_dqb.dqb_itime &&
	    get_seconds() >= dquot->dq_dqb.dqb_itime &&
            !ignore_hardlimit(dquot)) {
		*warntype = QUOTA_NL_ISOFTLONGWARN;
		return NO_QUOTA;
	}

	if (dquot->dq_dqb.dqb_isoftlimit &&
	    newinodes > dquot->dq_dqb.dqb_isoftlimit &&
	    dquot->dq_dqb.dqb_itime == 0) {
		*warntype = QUOTA_NL_ISOFTWARN;
		dquot->dq_dqb.dqb_itime = get_seconds() +
		    sb_dqopt(dquot->dq_sb)->info[dquot->dq_type].dqi_igrace;
	}

	return QUOTA_OK;
}

/* needs dq_data_lock */
static int check_bdq(struct dquot *dquot, qsize_t space, int prealloc, char *warntype)
{
	qsize_t tspace;
	struct super_block *sb = dquot->dq_sb;

	*warntype = QUOTA_NL_NOWARN;
	if (!sb_has_quota_limits_enabled(sb, dquot->dq_type) ||
	    test_bit(DQ_FAKE_B, &dquot->dq_flags))
		return QUOTA_OK;

	tspace = dquot->dq_dqb.dqb_curspace + dquot->dq_dqb.dqb_rsvspace
		+ space;

	if (dquot->dq_dqb.dqb_bhardlimit &&
	    tspace > dquot->dq_dqb.dqb_bhardlimit &&
            !ignore_hardlimit(dquot)) {
		if (!prealloc)
			*warntype = QUOTA_NL_BHARDWARN;
		return NO_QUOTA;
	}

	if (dquot->dq_dqb.dqb_bsoftlimit &&
	    tspace > dquot->dq_dqb.dqb_bsoftlimit &&
	    dquot->dq_dqb.dqb_btime &&
	    get_seconds() >= dquot->dq_dqb.dqb_btime &&
            !ignore_hardlimit(dquot)) {
		if (!prealloc)
			*warntype = QUOTA_NL_BSOFTLONGWARN;
		return NO_QUOTA;
	}

	if (dquot->dq_dqb.dqb_bsoftlimit &&
	    tspace > dquot->dq_dqb.dqb_bsoftlimit &&
	    dquot->dq_dqb.dqb_btime == 0) {
		if (!prealloc) {
			*warntype = QUOTA_NL_BSOFTWARN;
			dquot->dq_dqb.dqb_btime = get_seconds() +
			    sb_dqopt(sb)->info[dquot->dq_type].dqi_bgrace;
		}
		else
			/*
			 * We don't allow preallocation to exceed softlimit so exceeding will
			 * be always printed
			 */
			return NO_QUOTA;
	}

	return QUOTA_OK;
}

static int info_idq_free(struct dquot *dquot, qsize_t inodes)
{
	qsize_t newinodes;

	if (test_bit(DQ_FAKE_B, &dquot->dq_flags) ||
	    dquot->dq_dqb.dqb_curinodes <= dquot->dq_dqb.dqb_isoftlimit ||
	    !sb_has_quota_limits_enabled(dquot->dq_sb, dquot->dq_type))
		return QUOTA_NL_NOWARN;

	newinodes = dquot->dq_dqb.dqb_curinodes - inodes;
	if (newinodes <= dquot->dq_dqb.dqb_isoftlimit)
		return QUOTA_NL_ISOFTBELOW;
	if (dquot->dq_dqb.dqb_curinodes >= dquot->dq_dqb.dqb_ihardlimit &&
	    newinodes < dquot->dq_dqb.dqb_ihardlimit)
		return QUOTA_NL_IHARDBELOW;
	return QUOTA_NL_NOWARN;
}

static int info_bdq_free(struct dquot *dquot, qsize_t space)
{
	if (test_bit(DQ_FAKE_B, &dquot->dq_flags) ||
	    dquot->dq_dqb.dqb_curspace <= dquot->dq_dqb.dqb_bsoftlimit)
		return QUOTA_NL_NOWARN;

	if (dquot->dq_dqb.dqb_curspace - space <= dquot->dq_dqb.dqb_bsoftlimit)
		return QUOTA_NL_BSOFTBELOW;
	if (dquot->dq_dqb.dqb_curspace >= dquot->dq_dqb.dqb_bhardlimit &&
	    dquot->dq_dqb.dqb_curspace - space < dquot->dq_dqb.dqb_bhardlimit)
		return QUOTA_NL_BHARDBELOW;
	return QUOTA_NL_NOWARN;
}
/*
 *	Initialize quota pointers in inode
 *	We do things in a bit complicated way but by that we avoid calling
 *	dqget() and thus filesystem callbacks under dqptr_sem.
 */
int dquot_initialize(struct inode *inode, int type)
{
	unsigned int id = 0;
	int cnt, ret = 0;
	struct dquot *got[MAXQUOTAS] = { NULL, NULL };
	struct super_block *sb = inode->i_sb;

	/* First test before acquiring mutex - solves deadlocks when we
         * re-enter the quota code and are already holding the mutex */
	if (IS_NOQUOTA(inode))
		return 0;

	/* First get references to structures we might need. */
	for (cnt = 0; cnt < MAXQUOTAS; cnt++) {
		if (type != -1 && cnt != type)
			continue;
		switch (cnt) {
		case USRQUOTA:
			id = inode->i_uid;
			break;
		case GRPQUOTA:
			id = inode->i_gid;
			break;
		}
		got[cnt] = dqget(sb, id, cnt);
	}

	down_write(&sb_dqopt(sb)->dqptr_sem);
	/* Having dqptr_sem we know NOQUOTA flags can't be altered... */
	if (IS_NOQUOTA(inode))
		goto out_err;
	for (cnt = 0; cnt < MAXQUOTAS; cnt++) {
		if (type != -1 && cnt != type)
			continue;
		/* Avoid races with quotaoff() */
		if (!sb_has_quota_active(sb, cnt))
			continue;
		if (!inode->i_dquot[cnt]) {
			inode->i_dquot[cnt] = got[cnt];
			got[cnt] = NULL;
		}
	}
out_err:
	up_write(&sb_dqopt(sb)->dqptr_sem);
	/* Drop unused references */
	dqput_all(got);
	return ret;
}
EXPORT_SYMBOL(dquot_initialize);

/*
 * 	Release all quotas referenced by inode
 */
int dquot_drop(struct inode *inode)
{
	int cnt;
	struct dquot *put[MAXQUOTAS];

	down_write(&sb_dqopt(inode->i_sb)->dqptr_sem);
	for (cnt = 0; cnt < MAXQUOTAS; cnt++) {
		put[cnt] = inode->i_dquot[cnt];
		inode->i_dquot[cnt] = NULL;
	}
	up_write(&sb_dqopt(inode->i_sb)->dqptr_sem);
	dqput_all(put);
	return 0;
}
EXPORT_SYMBOL(dquot_drop);

/* Wrapper to remove references to quota structures from inode */
void vfs_dq_drop(struct inode *inode)
{
	/* Here we can get arbitrary inode from clear_inode() so we have
	 * to be careful. OTOH we don't need locking as quota operations
	 * are allowed to change only at mount time */
	if (!IS_NOQUOTA(inode) && inode->i_sb && inode->i_sb->dq_op
	    && inode->i_sb->dq_op->drop) {
		int cnt;
		/* Test before calling to rule out calls from proc and such
                 * where we are not allowed to block. Note that this is
		 * actually reliable test even without the lock - the caller
		 * must assure that nobody can come after the DQUOT_DROP and
		 * add quota pointers back anyway */
		for (cnt = 0; cnt < MAXQUOTAS; cnt++)
			if (inode->i_dquot[cnt])
				break;
		if (cnt < MAXQUOTAS)
			inode->i_sb->dq_op->drop(inode);
	}
}
EXPORT_SYMBOL(vfs_dq_drop);

/*
 * inode_reserved_space is managed internally by quota, and protected by
 * i_lock similar to i_blocks+i_bytes.
 */
static qsize_t *inode_reserved_space(struct inode * inode)
{
	/* Filesystem must explicitly define it's own method in order to use
	 * quota reservation interface */
	BUG_ON(!inode->i_sb->dq_op->get_reserved_space);
	return inode->i_sb->dq_op->get_reserved_space(inode);
}

static void inode_add_rsv_space(struct inode *inode, qsize_t number)
{
	spin_lock(&inode->i_lock);
	*inode_reserved_space(inode) += number;
	spin_unlock(&inode->i_lock);
}


static void inode_claim_rsv_space(struct inode *inode, qsize_t number)
{
	spin_lock(&inode->i_lock);
	*inode_reserved_space(inode) -= number;
	__inode_add_bytes(inode, number);
	spin_unlock(&inode->i_lock);
}

static void inode_sub_rsv_space(struct inode *inode, qsize_t number)
{
	spin_lock(&inode->i_lock);
	*inode_reserved_space(inode) -= number;
	spin_unlock(&inode->i_lock);
}

static qsize_t inode_get_rsv_space(struct inode *inode)
{
	qsize_t ret;
<<<<<<< HEAD
=======

	if (!inode->i_sb->dq_op->get_reserved_space)
		return 0;
>>>>>>> 6be32571
	spin_lock(&inode->i_lock);
	ret = *inode_reserved_space(inode);
	spin_unlock(&inode->i_lock);
	return ret;
}

static void inode_incr_space(struct inode *inode, qsize_t number,
				int reserve)
{
	if (reserve)
		inode_add_rsv_space(inode, number);
	else
		inode_add_bytes(inode, number);
}

static void inode_decr_space(struct inode *inode, qsize_t number, int reserve)
{
	if (reserve)
		inode_sub_rsv_space(inode, number);
	else
		inode_sub_bytes(inode, number);
}

/*
 * Following four functions update i_blocks+i_bytes fields and
 * quota information (together with appropriate checks)
 * NOTE: We absolutely rely on the fact that caller dirties
 * the inode (usually macros in quotaops.h care about this) and
 * holds a handle for the current transaction so that dquot write and
 * inode write go into the same transaction.
 */

/*
 * This operation can block, but only after everything is updated
 */
int __dquot_alloc_space(struct inode *inode, qsize_t number,
			int warn, int reserve)
{
	int cnt, ret = QUOTA_OK;
	char warntype[MAXQUOTAS];

	/*
	 * First test before acquiring mutex - solves deadlocks when we
	 * re-enter the quota code and are already holding the mutex
	 */
	if (IS_NOQUOTA(inode)) {
		inode_incr_space(inode, number, reserve);
		goto out;
	}

	down_read(&sb_dqopt(inode->i_sb)->dqptr_sem);
	if (IS_NOQUOTA(inode)) {
		inode_incr_space(inode, number, reserve);
		goto out_unlock;
	}

	for (cnt = 0; cnt < MAXQUOTAS; cnt++)
		warntype[cnt] = QUOTA_NL_NOWARN;

	spin_lock(&dq_data_lock);
	for (cnt = 0; cnt < MAXQUOTAS; cnt++) {
		if (!inode->i_dquot[cnt])
			continue;
		if (check_bdq(inode->i_dquot[cnt], number, warn, warntype+cnt)
		    == NO_QUOTA) {
			ret = NO_QUOTA;
			spin_unlock(&dq_data_lock);
			goto out_flush_warn;
		}
	}
	for (cnt = 0; cnt < MAXQUOTAS; cnt++) {
		if (!inode->i_dquot[cnt])
			continue;
		if (reserve)
			dquot_resv_space(inode->i_dquot[cnt], number);
		else
			dquot_incr_space(inode->i_dquot[cnt], number);
	}
	inode_incr_space(inode, number, reserve);
	spin_unlock(&dq_data_lock);

	if (reserve)
		goto out_flush_warn;
	mark_all_dquot_dirty(inode->i_dquot);
out_flush_warn:
	flush_warnings(inode->i_dquot, warntype);
out_unlock:
	up_read(&sb_dqopt(inode->i_sb)->dqptr_sem);
out:
	return ret;
}

int dquot_alloc_space(struct inode *inode, qsize_t number, int warn)
{
	return __dquot_alloc_space(inode, number, warn, 0);
}
EXPORT_SYMBOL(dquot_alloc_space);

int dquot_reserve_space(struct inode *inode, qsize_t number, int warn)
{
	return __dquot_alloc_space(inode, number, warn, 1);
}
EXPORT_SYMBOL(dquot_reserve_space);

/*
 * This operation can block, but only after everything is updated
 */
int dquot_alloc_inode(const struct inode *inode, qsize_t number)
{
	int cnt, ret = NO_QUOTA;
	char warntype[MAXQUOTAS];

	/* First test before acquiring mutex - solves deadlocks when we
         * re-enter the quota code and are already holding the mutex */
	if (IS_NOQUOTA(inode))
		return QUOTA_OK;
	for (cnt = 0; cnt < MAXQUOTAS; cnt++)
		warntype[cnt] = QUOTA_NL_NOWARN;
	down_read(&sb_dqopt(inode->i_sb)->dqptr_sem);
	if (IS_NOQUOTA(inode)) {
		up_read(&sb_dqopt(inode->i_sb)->dqptr_sem);
		return QUOTA_OK;
	}
	spin_lock(&dq_data_lock);
	for (cnt = 0; cnt < MAXQUOTAS; cnt++) {
		if (!inode->i_dquot[cnt])
			continue;
		if (check_idq(inode->i_dquot[cnt], number, warntype+cnt)
		    == NO_QUOTA)
			goto warn_put_all;
	}

	for (cnt = 0; cnt < MAXQUOTAS; cnt++) {
		if (!inode->i_dquot[cnt])
			continue;
		dquot_incr_inodes(inode->i_dquot[cnt], number);
	}
	ret = QUOTA_OK;
warn_put_all:
	spin_unlock(&dq_data_lock);
	if (ret == QUOTA_OK)
		mark_all_dquot_dirty(inode->i_dquot);
	flush_warnings(inode->i_dquot, warntype);
	up_read(&sb_dqopt(inode->i_sb)->dqptr_sem);
	return ret;
}
EXPORT_SYMBOL(dquot_alloc_inode);

int dquot_claim_space(struct inode *inode, qsize_t number)
{
	int cnt;
	int ret = QUOTA_OK;

	if (IS_NOQUOTA(inode)) {
		inode_claim_rsv_space(inode, number);
		goto out;
	}

	down_read(&sb_dqopt(inode->i_sb)->dqptr_sem);
	if (IS_NOQUOTA(inode))	{
		up_read(&sb_dqopt(inode->i_sb)->dqptr_sem);
		inode_claim_rsv_space(inode, number);
		goto out;
	}

	spin_lock(&dq_data_lock);
	/* Claim reserved quotas to allocated quotas */
	for (cnt = 0; cnt < MAXQUOTAS; cnt++) {
		if (inode->i_dquot[cnt])
			dquot_claim_reserved_space(inode->i_dquot[cnt],
							number);
	}
	/* Update inode bytes */
	inode_claim_rsv_space(inode, number);
	spin_unlock(&dq_data_lock);
	mark_all_dquot_dirty(inode->i_dquot);
	up_read(&sb_dqopt(inode->i_sb)->dqptr_sem);
out:
	return ret;
}
EXPORT_SYMBOL(dquot_claim_space);

/*
 * This operation can block, but only after everything is updated
 */
int __dquot_free_space(struct inode *inode, qsize_t number, int reserve)
{
	unsigned int cnt;
	char warntype[MAXQUOTAS];

	/* First test before acquiring mutex - solves deadlocks when we
         * re-enter the quota code and are already holding the mutex */
	if (IS_NOQUOTA(inode)) {
out_sub:
		inode_decr_space(inode, number, reserve);
		return QUOTA_OK;
	}

	down_read(&sb_dqopt(inode->i_sb)->dqptr_sem);
	/* Now recheck reliably when holding dqptr_sem */
	if (IS_NOQUOTA(inode)) {
		up_read(&sb_dqopt(inode->i_sb)->dqptr_sem);
		goto out_sub;
	}
	spin_lock(&dq_data_lock);
	for (cnt = 0; cnt < MAXQUOTAS; cnt++) {
		if (!inode->i_dquot[cnt])
			continue;
		warntype[cnt] = info_bdq_free(inode->i_dquot[cnt], number);
		if (reserve)
			dquot_free_reserved_space(inode->i_dquot[cnt], number);
		else
			dquot_decr_space(inode->i_dquot[cnt], number);
	}
	inode_decr_space(inode, number, reserve);
	spin_unlock(&dq_data_lock);

	if (reserve)
		goto out_unlock;
	mark_all_dquot_dirty(inode->i_dquot);
out_unlock:
	flush_warnings(inode->i_dquot, warntype);
	up_read(&sb_dqopt(inode->i_sb)->dqptr_sem);
	return QUOTA_OK;
}

int dquot_free_space(struct inode *inode, qsize_t number)
{
	return  __dquot_free_space(inode, number, 0);
}
EXPORT_SYMBOL(dquot_free_space);

/*
 * Release reserved quota space
 */
void dquot_release_reserved_space(struct inode *inode, qsize_t number)
{
	__dquot_free_space(inode, number, 1);

}
EXPORT_SYMBOL(dquot_release_reserved_space);

/*
 * This operation can block, but only after everything is updated
 */
int dquot_free_inode(const struct inode *inode, qsize_t number)
{
	unsigned int cnt;
	char warntype[MAXQUOTAS];

	/* First test before acquiring mutex - solves deadlocks when we
         * re-enter the quota code and are already holding the mutex */
	if (IS_NOQUOTA(inode))
		return QUOTA_OK;

	down_read(&sb_dqopt(inode->i_sb)->dqptr_sem);
	/* Now recheck reliably when holding dqptr_sem */
	if (IS_NOQUOTA(inode)) {
		up_read(&sb_dqopt(inode->i_sb)->dqptr_sem);
		return QUOTA_OK;
	}
	spin_lock(&dq_data_lock);
	for (cnt = 0; cnt < MAXQUOTAS; cnt++) {
		if (!inode->i_dquot[cnt])
			continue;
		warntype[cnt] = info_idq_free(inode->i_dquot[cnt], number);
		dquot_decr_inodes(inode->i_dquot[cnt], number);
	}
	spin_unlock(&dq_data_lock);
	mark_all_dquot_dirty(inode->i_dquot);
	flush_warnings(inode->i_dquot, warntype);
	up_read(&sb_dqopt(inode->i_sb)->dqptr_sem);
	return QUOTA_OK;
}
EXPORT_SYMBOL(dquot_free_inode);

/*
 * Transfer the number of inode and blocks from one diskquota to an other.
 *
 * This operation can block, but only after everything is updated
 * A transaction must be started when entering this function.
 */
int dquot_transfer(struct inode *inode, struct iattr *iattr)
{
	qsize_t space, cur_space;
	qsize_t rsv_space = 0;
	struct dquot *transfer_from[MAXQUOTAS];
	struct dquot *transfer_to[MAXQUOTAS];
	int cnt, ret = QUOTA_OK;
	int chuid = iattr->ia_valid & ATTR_UID && inode->i_uid != iattr->ia_uid,
	    chgid = iattr->ia_valid & ATTR_GID && inode->i_gid != iattr->ia_gid;
	char warntype_to[MAXQUOTAS];
	char warntype_from_inodes[MAXQUOTAS], warntype_from_space[MAXQUOTAS];

	/* First test before acquiring mutex - solves deadlocks when we
         * re-enter the quota code and are already holding the mutex */
	if (IS_NOQUOTA(inode))
		return QUOTA_OK;
	/* Initialize the arrays */
	for (cnt = 0; cnt < MAXQUOTAS; cnt++) {
		transfer_from[cnt] = NULL;
		transfer_to[cnt] = NULL;
		warntype_to[cnt] = QUOTA_NL_NOWARN;
	}
	if (chuid)
		transfer_to[USRQUOTA] = dqget(inode->i_sb, iattr->ia_uid,
					      USRQUOTA);
	if (chgid)
		transfer_to[GRPQUOTA] = dqget(inode->i_sb, iattr->ia_gid,
					      GRPQUOTA);

	down_write(&sb_dqopt(inode->i_sb)->dqptr_sem);
	/* Now recheck reliably when holding dqptr_sem */
	if (IS_NOQUOTA(inode)) {	/* File without quota accounting? */
		up_write(&sb_dqopt(inode->i_sb)->dqptr_sem);
		goto put_all;
	}
	spin_lock(&dq_data_lock);
	cur_space = inode_get_bytes(inode);
	rsv_space = inode_get_rsv_space(inode);
	space = cur_space + rsv_space;
	/* Build the transfer_from list and check the limits */
	for (cnt = 0; cnt < MAXQUOTAS; cnt++) {
		if (!transfer_to[cnt])
			continue;
		transfer_from[cnt] = inode->i_dquot[cnt];
		if (check_idq(transfer_to[cnt], 1, warntype_to + cnt) ==
		    NO_QUOTA || check_bdq(transfer_to[cnt], space, 0,
		    warntype_to + cnt) == NO_QUOTA)
			goto over_quota;
	}

	/*
	 * Finally perform the needed transfer from transfer_from to transfer_to
	 */
	for (cnt = 0; cnt < MAXQUOTAS; cnt++) {
		/*
		 * Skip changes for same uid or gid or for turned off quota-type.
		 */
		if (!transfer_to[cnt])
			continue;

		/* Due to IO error we might not have transfer_from[] structure */
		if (transfer_from[cnt]) {
			warntype_from_inodes[cnt] =
				info_idq_free(transfer_from[cnt], 1);
			warntype_from_space[cnt] =
				info_bdq_free(transfer_from[cnt], space);
			dquot_decr_inodes(transfer_from[cnt], 1);
			dquot_decr_space(transfer_from[cnt], cur_space);
			dquot_free_reserved_space(transfer_from[cnt],
						  rsv_space);
		}

		dquot_incr_inodes(transfer_to[cnt], 1);
		dquot_incr_space(transfer_to[cnt], cur_space);
		dquot_resv_space(transfer_to[cnt], rsv_space);

		inode->i_dquot[cnt] = transfer_to[cnt];
	}
	spin_unlock(&dq_data_lock);
	up_write(&sb_dqopt(inode->i_sb)->dqptr_sem);

	mark_all_dquot_dirty(transfer_from);
	mark_all_dquot_dirty(transfer_to);
	/* The reference we got is transferred to the inode */
	for (cnt = 0; cnt < MAXQUOTAS; cnt++)
		transfer_to[cnt] = NULL;
warn_put_all:
	flush_warnings(transfer_to, warntype_to);
	flush_warnings(transfer_from, warntype_from_inodes);
	flush_warnings(transfer_from, warntype_from_space);
put_all:
	dqput_all(transfer_from);
	dqput_all(transfer_to);
	return ret;
over_quota:
	spin_unlock(&dq_data_lock);
	up_write(&sb_dqopt(inode->i_sb)->dqptr_sem);
	/* Clear dquot pointers we don't want to dqput() */
	for (cnt = 0; cnt < MAXQUOTAS; cnt++)
		transfer_from[cnt] = NULL;
	ret = NO_QUOTA;
	goto warn_put_all;
}
EXPORT_SYMBOL(dquot_transfer);

/* Wrapper for transferring ownership of an inode */
int vfs_dq_transfer(struct inode *inode, struct iattr *iattr)
{
	if (sb_any_quota_active(inode->i_sb) && !IS_NOQUOTA(inode)) {
		vfs_dq_init(inode);
		if (inode->i_sb->dq_op->transfer(inode, iattr) == NO_QUOTA)
			return 1;
	}
	return 0;
}
EXPORT_SYMBOL(vfs_dq_transfer);

/*
 * Write info of quota file to disk
 */
int dquot_commit_info(struct super_block *sb, int type)
{
	int ret;
	struct quota_info *dqopt = sb_dqopt(sb);

	mutex_lock(&dqopt->dqio_mutex);
	ret = dqopt->ops[type]->write_file_info(sb, type);
	mutex_unlock(&dqopt->dqio_mutex);
	return ret;
}
EXPORT_SYMBOL(dquot_commit_info);

/*
 * Definitions of diskquota operations.
 */
const struct dquot_operations dquot_operations = {
	.initialize	= dquot_initialize,
	.drop		= dquot_drop,
	.alloc_space	= dquot_alloc_space,
	.alloc_inode	= dquot_alloc_inode,
	.free_space	= dquot_free_space,
	.free_inode	= dquot_free_inode,
	.transfer	= dquot_transfer,
	.write_dquot	= dquot_commit,
	.acquire_dquot	= dquot_acquire,
	.release_dquot	= dquot_release,
	.mark_dirty	= dquot_mark_dquot_dirty,
	.write_info	= dquot_commit_info,
	.alloc_dquot	= dquot_alloc,
	.destroy_dquot	= dquot_destroy,
};

/*
 * Turn quota off on a device. type == -1 ==> quotaoff for all types (umount)
 */
int vfs_quota_disable(struct super_block *sb, int type, unsigned int flags)
{
	int cnt, ret = 0;
	struct quota_info *dqopt = sb_dqopt(sb);
	struct inode *toputinode[MAXQUOTAS];

	/* Cannot turn off usage accounting without turning off limits, or
	 * suspend quotas and simultaneously turn quotas off. */
	if ((flags & DQUOT_USAGE_ENABLED && !(flags & DQUOT_LIMITS_ENABLED))
	    || (flags & DQUOT_SUSPENDED && flags & (DQUOT_LIMITS_ENABLED |
	    DQUOT_USAGE_ENABLED)))
		return -EINVAL;

	/* We need to serialize quota_off() for device */
	mutex_lock(&dqopt->dqonoff_mutex);

	/*
	 * Skip everything if there's nothing to do. We have to do this because
	 * sometimes we are called when fill_super() failed and calling
	 * sync_fs() in such cases does no good.
	 */
	if (!sb_any_quota_loaded(sb)) {
		mutex_unlock(&dqopt->dqonoff_mutex);
		return 0;
	}
	for (cnt = 0; cnt < MAXQUOTAS; cnt++) {
		toputinode[cnt] = NULL;
		if (type != -1 && cnt != type)
			continue;
		if (!sb_has_quota_loaded(sb, cnt))
			continue;

		if (flags & DQUOT_SUSPENDED) {
			spin_lock(&dq_state_lock);
			dqopt->flags |=
				dquot_state_flag(DQUOT_SUSPENDED, cnt);
			spin_unlock(&dq_state_lock);
		} else {
			spin_lock(&dq_state_lock);
			dqopt->flags &= ~dquot_state_flag(flags, cnt);
			/* Turning off suspended quotas? */
			if (!sb_has_quota_loaded(sb, cnt) &&
			    sb_has_quota_suspended(sb, cnt)) {
				dqopt->flags &=	~dquot_state_flag(
							DQUOT_SUSPENDED, cnt);
				spin_unlock(&dq_state_lock);
				iput(dqopt->files[cnt]);
				dqopt->files[cnt] = NULL;
				continue;
			}
			spin_unlock(&dq_state_lock);
		}

		/* We still have to keep quota loaded? */
		if (sb_has_quota_loaded(sb, cnt) && !(flags & DQUOT_SUSPENDED))
			continue;

		/* Note: these are blocking operations */
		drop_dquot_ref(sb, cnt);
		invalidate_dquots(sb, cnt);
		/*
		 * Now all dquots should be invalidated, all writes done so we
		 * should be only users of the info. No locks needed.
		 */
		if (info_dirty(&dqopt->info[cnt]))
			sb->dq_op->write_info(sb, cnt);
		if (dqopt->ops[cnt]->free_file_info)
			dqopt->ops[cnt]->free_file_info(sb, cnt);
		put_quota_format(dqopt->info[cnt].dqi_format);

		toputinode[cnt] = dqopt->files[cnt];
		if (!sb_has_quota_loaded(sb, cnt))
			dqopt->files[cnt] = NULL;
		dqopt->info[cnt].dqi_flags = 0;
		dqopt->info[cnt].dqi_igrace = 0;
		dqopt->info[cnt].dqi_bgrace = 0;
		dqopt->ops[cnt] = NULL;
	}
	mutex_unlock(&dqopt->dqonoff_mutex);

	/* Skip syncing and setting flags if quota files are hidden */
	if (dqopt->flags & DQUOT_QUOTA_SYS_FILE)
		goto put_inodes;

	/* Sync the superblock so that buffers with quota data are written to
	 * disk (and so userspace sees correct data afterwards). */
	if (sb->s_op->sync_fs)
		sb->s_op->sync_fs(sb, 1);
	sync_blockdev(sb->s_bdev);
	/* Now the quota files are just ordinary files and we can set the
	 * inode flags back. Moreover we discard the pagecache so that
	 * userspace sees the writes we did bypassing the pagecache. We
	 * must also discard the blockdev buffers so that we see the
	 * changes done by userspace on the next quotaon() */
	for (cnt = 0; cnt < MAXQUOTAS; cnt++)
		if (toputinode[cnt]) {
			mutex_lock(&dqopt->dqonoff_mutex);
			/* If quota was reenabled in the meantime, we have
			 * nothing to do */
			if (!sb_has_quota_loaded(sb, cnt)) {
				mutex_lock_nested(&toputinode[cnt]->i_mutex,
						  I_MUTEX_QUOTA);
				toputinode[cnt]->i_flags &= ~(S_IMMUTABLE |
				  S_NOATIME | S_NOQUOTA);
				truncate_inode_pages(&toputinode[cnt]->i_data,
						     0);
				mutex_unlock(&toputinode[cnt]->i_mutex);
				mark_inode_dirty(toputinode[cnt]);
			}
			mutex_unlock(&dqopt->dqonoff_mutex);
		}
	if (sb->s_bdev)
		invalidate_bdev(sb->s_bdev);
put_inodes:
	for (cnt = 0; cnt < MAXQUOTAS; cnt++)
		if (toputinode[cnt]) {
			/* On remount RO, we keep the inode pointer so that we
			 * can reenable quota on the subsequent remount RW. We
			 * have to check 'flags' variable and not use sb_has_
			 * function because another quotaon / quotaoff could
			 * change global state before we got here. We refuse
			 * to suspend quotas when there is pending delete on
			 * the quota file... */
			if (!(flags & DQUOT_SUSPENDED))
				iput(toputinode[cnt]);
			else if (!toputinode[cnt]->i_nlink)
				ret = -EBUSY;
		}
	return ret;
}
EXPORT_SYMBOL(vfs_quota_disable);

int vfs_quota_off(struct super_block *sb, int type, int remount)
{
	return vfs_quota_disable(sb, type, remount ? DQUOT_SUSPENDED :
				 (DQUOT_USAGE_ENABLED | DQUOT_LIMITS_ENABLED));
}
EXPORT_SYMBOL(vfs_quota_off);
/*
 *	Turn quotas on on a device
 */

/*
 * Helper function to turn quotas on when we already have the inode of
 * quota file and no quota information is loaded.
 */
static int vfs_load_quota_inode(struct inode *inode, int type, int format_id,
	unsigned int flags)
{
	struct quota_format_type *fmt = find_quota_format(format_id);
	struct super_block *sb = inode->i_sb;
	struct quota_info *dqopt = sb_dqopt(sb);
	int error;
	int oldflags = -1;

	if (!fmt)
		return -ESRCH;
	if (!S_ISREG(inode->i_mode)) {
		error = -EACCES;
		goto out_fmt;
	}
	if (IS_RDONLY(inode)) {
		error = -EROFS;
		goto out_fmt;
	}
	if (!sb->s_op->quota_write || !sb->s_op->quota_read) {
		error = -EINVAL;
		goto out_fmt;
	}
	/* Usage always has to be set... */
	if (!(flags & DQUOT_USAGE_ENABLED)) {
		error = -EINVAL;
		goto out_fmt;
	}

	if (!(dqopt->flags & DQUOT_QUOTA_SYS_FILE)) {
		/* As we bypass the pagecache we must now flush the inode so
		 * that we see all the changes from userspace... */
		write_inode_now(inode, 1);
		/* And now flush the block cache so that kernel sees the
		 * changes */
		invalidate_bdev(sb->s_bdev);
	}
	mutex_lock(&dqopt->dqonoff_mutex);
	if (sb_has_quota_loaded(sb, type)) {
		error = -EBUSY;
		goto out_lock;
	}

	if (!(dqopt->flags & DQUOT_QUOTA_SYS_FILE)) {
		/* We don't want quota and atime on quota files (deadlocks
		 * possible) Also nobody should write to the file - we use
		 * special IO operations which ignore the immutable bit. */
		down_write(&dqopt->dqptr_sem);
		mutex_lock_nested(&inode->i_mutex, I_MUTEX_QUOTA);
		oldflags = inode->i_flags & (S_NOATIME | S_IMMUTABLE |
					     S_NOQUOTA);
		inode->i_flags |= S_NOQUOTA | S_NOATIME | S_IMMUTABLE;
		mutex_unlock(&inode->i_mutex);
		up_write(&dqopt->dqptr_sem);
		sb->dq_op->drop(inode);
	}

	error = -EIO;
	dqopt->files[type] = igrab(inode);
	if (!dqopt->files[type])
		goto out_lock;
	error = -EINVAL;
	if (!fmt->qf_ops->check_quota_file(sb, type))
		goto out_file_init;

	dqopt->ops[type] = fmt->qf_ops;
	dqopt->info[type].dqi_format = fmt;
	dqopt->info[type].dqi_fmt_id = format_id;
	INIT_LIST_HEAD(&dqopt->info[type].dqi_dirty_list);
	mutex_lock(&dqopt->dqio_mutex);
	error = dqopt->ops[type]->read_file_info(sb, type);
	if (error < 0) {
		mutex_unlock(&dqopt->dqio_mutex);
		goto out_file_init;
	}
	mutex_unlock(&dqopt->dqio_mutex);
	spin_lock(&dq_state_lock);
	dqopt->flags |= dquot_state_flag(flags, type);
	spin_unlock(&dq_state_lock);

	add_dquot_ref(sb, type);
	mutex_unlock(&dqopt->dqonoff_mutex);

	return 0;

out_file_init:
	dqopt->files[type] = NULL;
	iput(inode);
out_lock:
	if (oldflags != -1) {
		down_write(&dqopt->dqptr_sem);
		mutex_lock_nested(&inode->i_mutex, I_MUTEX_QUOTA);
		/* Set the flags back (in the case of accidental quotaon()
		 * on a wrong file we don't want to mess up the flags) */
		inode->i_flags &= ~(S_NOATIME | S_NOQUOTA | S_IMMUTABLE);
		inode->i_flags |= oldflags;
		mutex_unlock(&inode->i_mutex);
		up_write(&dqopt->dqptr_sem);
	}
	mutex_unlock(&dqopt->dqonoff_mutex);
out_fmt:
	put_quota_format(fmt);

	return error; 
}

/* Reenable quotas on remount RW */
static int vfs_quota_on_remount(struct super_block *sb, int type)
{
	struct quota_info *dqopt = sb_dqopt(sb);
	struct inode *inode;
	int ret;
	unsigned int flags;

	mutex_lock(&dqopt->dqonoff_mutex);
	if (!sb_has_quota_suspended(sb, type)) {
		mutex_unlock(&dqopt->dqonoff_mutex);
		return 0;
	}
	inode = dqopt->files[type];
	dqopt->files[type] = NULL;
	spin_lock(&dq_state_lock);
	flags = dqopt->flags & dquot_state_flag(DQUOT_USAGE_ENABLED |
						DQUOT_LIMITS_ENABLED, type);
	dqopt->flags &= ~dquot_state_flag(DQUOT_STATE_FLAGS, type);
	spin_unlock(&dq_state_lock);
	mutex_unlock(&dqopt->dqonoff_mutex);

	flags = dquot_generic_flag(flags, type);
	ret = vfs_load_quota_inode(inode, type, dqopt->info[type].dqi_fmt_id,
				   flags);
	iput(inode);

	return ret;
}

int vfs_quota_on_path(struct super_block *sb, int type, int format_id,
		      struct path *path)
{
	int error = security_quota_on(path->dentry);
	if (error)
		return error;
	/* Quota file not on the same filesystem? */
	if (path->mnt->mnt_sb != sb)
		error = -EXDEV;
	else
		error = vfs_load_quota_inode(path->dentry->d_inode, type,
					     format_id, DQUOT_USAGE_ENABLED |
					     DQUOT_LIMITS_ENABLED);
	return error;
}
EXPORT_SYMBOL(vfs_quota_on_path);

int vfs_quota_on(struct super_block *sb, int type, int format_id, char *name,
		 int remount)
{
	struct path path;
	int error;

	if (remount)
		return vfs_quota_on_remount(sb, type);

	error = kern_path(name, LOOKUP_FOLLOW, &path);
	if (!error) {
		error = vfs_quota_on_path(sb, type, format_id, &path);
		path_put(&path);
	}
	return error;
}
EXPORT_SYMBOL(vfs_quota_on);

/*
 * More powerful function for turning on quotas allowing setting
 * of individual quota flags
 */
int vfs_quota_enable(struct inode *inode, int type, int format_id,
		unsigned int flags)
{
	int ret = 0;
	struct super_block *sb = inode->i_sb;
	struct quota_info *dqopt = sb_dqopt(sb);

	/* Just unsuspend quotas? */
	if (flags & DQUOT_SUSPENDED)
		return vfs_quota_on_remount(sb, type);
	if (!flags)
		return 0;
	/* Just updating flags needed? */
	if (sb_has_quota_loaded(sb, type)) {
		mutex_lock(&dqopt->dqonoff_mutex);
		/* Now do a reliable test... */
		if (!sb_has_quota_loaded(sb, type)) {
			mutex_unlock(&dqopt->dqonoff_mutex);
			goto load_quota;
		}
		if (flags & DQUOT_USAGE_ENABLED &&
		    sb_has_quota_usage_enabled(sb, type)) {
			ret = -EBUSY;
			goto out_lock;
		}
		if (flags & DQUOT_LIMITS_ENABLED &&
		    sb_has_quota_limits_enabled(sb, type)) {
			ret = -EBUSY;
			goto out_lock;
		}
		spin_lock(&dq_state_lock);
		sb_dqopt(sb)->flags |= dquot_state_flag(flags, type);
		spin_unlock(&dq_state_lock);
out_lock:
		mutex_unlock(&dqopt->dqonoff_mutex);
		return ret;
	}

load_quota:
	return vfs_load_quota_inode(inode, type, format_id, flags);
}
EXPORT_SYMBOL(vfs_quota_enable);

/*
 * This function is used when filesystem needs to initialize quotas
 * during mount time.
 */
int vfs_quota_on_mount(struct super_block *sb, char *qf_name,
		int format_id, int type)
{
	struct dentry *dentry;
	int error;

	mutex_lock(&sb->s_root->d_inode->i_mutex);
	dentry = lookup_one_len(qf_name, sb->s_root, strlen(qf_name));
	mutex_unlock(&sb->s_root->d_inode->i_mutex);
	if (IS_ERR(dentry))
		return PTR_ERR(dentry);

	if (!dentry->d_inode) {
		error = -ENOENT;
		goto out;
	}

	error = security_quota_on(dentry);
	if (!error)
		error = vfs_load_quota_inode(dentry->d_inode, type, format_id,
				DQUOT_USAGE_ENABLED | DQUOT_LIMITS_ENABLED);

out:
	dput(dentry);
	return error;
}
EXPORT_SYMBOL(vfs_quota_on_mount);

/* Wrapper to turn on quotas when remounting rw */
int vfs_dq_quota_on_remount(struct super_block *sb)
{
	int cnt;
	int ret = 0, err;

	if (!sb->s_qcop || !sb->s_qcop->quota_on)
		return -ENOSYS;
	for (cnt = 0; cnt < MAXQUOTAS; cnt++) {
		err = sb->s_qcop->quota_on(sb, cnt, 0, NULL, 1);
		if (err < 0 && !ret)
			ret = err;
	}
	return ret;
}
EXPORT_SYMBOL(vfs_dq_quota_on_remount);

static inline qsize_t qbtos(qsize_t blocks)
{
	return blocks << QIF_DQBLKSIZE_BITS;
}

static inline qsize_t stoqb(qsize_t space)
{
	return (space + QIF_DQBLKSIZE - 1) >> QIF_DQBLKSIZE_BITS;
}

/* Generic routine for getting common part of quota structure */
static void do_get_dqblk(struct dquot *dquot, struct if_dqblk *di)
{
	struct mem_dqblk *dm = &dquot->dq_dqb;

	spin_lock(&dq_data_lock);
	di->dqb_bhardlimit = stoqb(dm->dqb_bhardlimit);
	di->dqb_bsoftlimit = stoqb(dm->dqb_bsoftlimit);
	di->dqb_curspace = dm->dqb_curspace + dm->dqb_rsvspace;
	di->dqb_ihardlimit = dm->dqb_ihardlimit;
	di->dqb_isoftlimit = dm->dqb_isoftlimit;
	di->dqb_curinodes = dm->dqb_curinodes;
	di->dqb_btime = dm->dqb_btime;
	di->dqb_itime = dm->dqb_itime;
	di->dqb_valid = QIF_ALL;
	spin_unlock(&dq_data_lock);
}

int vfs_get_dqblk(struct super_block *sb, int type, qid_t id,
		  struct if_dqblk *di)
{
	struct dquot *dquot;

	dquot = dqget(sb, id, type);
	if (!dquot)
		return -ESRCH;
	do_get_dqblk(dquot, di);
	dqput(dquot);

	return 0;
}
EXPORT_SYMBOL(vfs_get_dqblk);

/* Generic routine for setting common part of quota structure */
static int do_set_dqblk(struct dquot *dquot, struct if_dqblk *di)
{
	struct mem_dqblk *dm = &dquot->dq_dqb;
	int check_blim = 0, check_ilim = 0;
	struct mem_dqinfo *dqi = &sb_dqopt(dquot->dq_sb)->info[dquot->dq_type];

	if ((di->dqb_valid & QIF_BLIMITS &&
	     (di->dqb_bhardlimit > dqi->dqi_maxblimit ||
	      di->dqb_bsoftlimit > dqi->dqi_maxblimit)) ||
	    (di->dqb_valid & QIF_ILIMITS &&
	     (di->dqb_ihardlimit > dqi->dqi_maxilimit ||
	      di->dqb_isoftlimit > dqi->dqi_maxilimit)))
		return -ERANGE;

	spin_lock(&dq_data_lock);
	if (di->dqb_valid & QIF_SPACE) {
		dm->dqb_curspace = di->dqb_curspace - dm->dqb_rsvspace;
		check_blim = 1;
		__set_bit(DQ_LASTSET_B + QIF_SPACE_B, &dquot->dq_flags);
	}
	if (di->dqb_valid & QIF_BLIMITS) {
		dm->dqb_bsoftlimit = qbtos(di->dqb_bsoftlimit);
		dm->dqb_bhardlimit = qbtos(di->dqb_bhardlimit);
		check_blim = 1;
		__set_bit(DQ_LASTSET_B + QIF_BLIMITS_B, &dquot->dq_flags);
	}
	if (di->dqb_valid & QIF_INODES) {
		dm->dqb_curinodes = di->dqb_curinodes;
		check_ilim = 1;
		__set_bit(DQ_LASTSET_B + QIF_INODES_B, &dquot->dq_flags);
	}
	if (di->dqb_valid & QIF_ILIMITS) {
		dm->dqb_isoftlimit = di->dqb_isoftlimit;
		dm->dqb_ihardlimit = di->dqb_ihardlimit;
		check_ilim = 1;
		__set_bit(DQ_LASTSET_B + QIF_ILIMITS_B, &dquot->dq_flags);
	}
	if (di->dqb_valid & QIF_BTIME) {
		dm->dqb_btime = di->dqb_btime;
		check_blim = 1;
		__set_bit(DQ_LASTSET_B + QIF_BTIME_B, &dquot->dq_flags);
	}
	if (di->dqb_valid & QIF_ITIME) {
		dm->dqb_itime = di->dqb_itime;
		check_ilim = 1;
		__set_bit(DQ_LASTSET_B + QIF_ITIME_B, &dquot->dq_flags);
	}

	if (check_blim) {
		if (!dm->dqb_bsoftlimit ||
		    dm->dqb_curspace < dm->dqb_bsoftlimit) {
			dm->dqb_btime = 0;
			clear_bit(DQ_BLKS_B, &dquot->dq_flags);
		} else if (!(di->dqb_valid & QIF_BTIME))
			/* Set grace only if user hasn't provided his own... */
			dm->dqb_btime = get_seconds() + dqi->dqi_bgrace;
	}
	if (check_ilim) {
		if (!dm->dqb_isoftlimit ||
		    dm->dqb_curinodes < dm->dqb_isoftlimit) {
			dm->dqb_itime = 0;
			clear_bit(DQ_INODES_B, &dquot->dq_flags);
		} else if (!(di->dqb_valid & QIF_ITIME))
			/* Set grace only if user hasn't provided his own... */
			dm->dqb_itime = get_seconds() + dqi->dqi_igrace;
	}
	if (dm->dqb_bhardlimit || dm->dqb_bsoftlimit || dm->dqb_ihardlimit ||
	    dm->dqb_isoftlimit)
		clear_bit(DQ_FAKE_B, &dquot->dq_flags);
	else
		set_bit(DQ_FAKE_B, &dquot->dq_flags);
	spin_unlock(&dq_data_lock);
	mark_dquot_dirty(dquot);

	return 0;
}

int vfs_set_dqblk(struct super_block *sb, int type, qid_t id,
		  struct if_dqblk *di)
{
	struct dquot *dquot;
	int rc;

	dquot = dqget(sb, id, type);
	if (!dquot) {
		rc = -ESRCH;
		goto out;
	}
	rc = do_set_dqblk(dquot, di);
	dqput(dquot);
out:
	return rc;
}
EXPORT_SYMBOL(vfs_set_dqblk);

/* Generic routine for getting common part of quota file information */
int vfs_get_dqinfo(struct super_block *sb, int type, struct if_dqinfo *ii)
{
	struct mem_dqinfo *mi;
  
	mutex_lock(&sb_dqopt(sb)->dqonoff_mutex);
	if (!sb_has_quota_active(sb, type)) {
		mutex_unlock(&sb_dqopt(sb)->dqonoff_mutex);
		return -ESRCH;
	}
	mi = sb_dqopt(sb)->info + type;
	spin_lock(&dq_data_lock);
	ii->dqi_bgrace = mi->dqi_bgrace;
	ii->dqi_igrace = mi->dqi_igrace;
	ii->dqi_flags = mi->dqi_flags & DQF_MASK;
	ii->dqi_valid = IIF_ALL;
	spin_unlock(&dq_data_lock);
	mutex_unlock(&sb_dqopt(sb)->dqonoff_mutex);
	return 0;
}
EXPORT_SYMBOL(vfs_get_dqinfo);

/* Generic routine for setting common part of quota file information */
int vfs_set_dqinfo(struct super_block *sb, int type, struct if_dqinfo *ii)
{
	struct mem_dqinfo *mi;
	int err = 0;

	mutex_lock(&sb_dqopt(sb)->dqonoff_mutex);
	if (!sb_has_quota_active(sb, type)) {
		err = -ESRCH;
		goto out;
	}
	mi = sb_dqopt(sb)->info + type;
	spin_lock(&dq_data_lock);
	if (ii->dqi_valid & IIF_BGRACE)
		mi->dqi_bgrace = ii->dqi_bgrace;
	if (ii->dqi_valid & IIF_IGRACE)
		mi->dqi_igrace = ii->dqi_igrace;
	if (ii->dqi_valid & IIF_FLAGS)
		mi->dqi_flags = (mi->dqi_flags & ~DQF_MASK) |
				(ii->dqi_flags & DQF_MASK);
	spin_unlock(&dq_data_lock);
	mark_info_dirty(sb, type);
	/* Force write to disk */
	sb->dq_op->write_info(sb, type);
out:
	mutex_unlock(&sb_dqopt(sb)->dqonoff_mutex);
	return err;
}
EXPORT_SYMBOL(vfs_set_dqinfo);

const struct quotactl_ops vfs_quotactl_ops = {
	.quota_on	= vfs_quota_on,
	.quota_off	= vfs_quota_off,
	.quota_sync	= vfs_quota_sync,
	.get_info	= vfs_get_dqinfo,
	.set_info	= vfs_set_dqinfo,
	.get_dqblk	= vfs_get_dqblk,
	.set_dqblk	= vfs_set_dqblk
};

static ctl_table fs_dqstats_table[] = {
	{
		.procname	= "lookups",
		.data		= &dqstats.lookups,
		.maxlen		= sizeof(int),
		.mode		= 0444,
		.proc_handler	= proc_dointvec,
	},
	{
		.procname	= "drops",
		.data		= &dqstats.drops,
		.maxlen		= sizeof(int),
		.mode		= 0444,
		.proc_handler	= proc_dointvec,
	},
	{
		.procname	= "reads",
		.data		= &dqstats.reads,
		.maxlen		= sizeof(int),
		.mode		= 0444,
		.proc_handler	= proc_dointvec,
	},
	{
		.procname	= "writes",
		.data		= &dqstats.writes,
		.maxlen		= sizeof(int),
		.mode		= 0444,
		.proc_handler	= proc_dointvec,
	},
	{
		.procname	= "cache_hits",
		.data		= &dqstats.cache_hits,
		.maxlen		= sizeof(int),
		.mode		= 0444,
		.proc_handler	= proc_dointvec,
	},
	{
		.procname	= "allocated_dquots",
		.data		= &dqstats.allocated_dquots,
		.maxlen		= sizeof(int),
		.mode		= 0444,
		.proc_handler	= proc_dointvec,
	},
	{
		.procname	= "free_dquots",
		.data		= &dqstats.free_dquots,
		.maxlen		= sizeof(int),
		.mode		= 0444,
		.proc_handler	= proc_dointvec,
	},
	{
		.procname	= "syncs",
		.data		= &dqstats.syncs,
		.maxlen		= sizeof(int),
		.mode		= 0444,
		.proc_handler	= proc_dointvec,
	},
#ifdef CONFIG_PRINT_QUOTA_WARNING
	{
		.procname	= "warnings",
		.data		= &flag_print_warnings,
		.maxlen		= sizeof(int),
		.mode		= 0644,
		.proc_handler	= proc_dointvec,
	},
#endif
	{ },
};

static ctl_table fs_table[] = {
	{
		.procname	= "quota",
		.mode		= 0555,
		.child		= fs_dqstats_table,
	},
	{ },
};

static ctl_table sys_table[] = {
	{
		.procname	= "fs",
		.mode		= 0555,
		.child		= fs_table,
	},
	{ },
};

static int __init dquot_init(void)
{
	int i;
	unsigned long nr_hash, order;

	printk(KERN_NOTICE "VFS: Disk quotas %s\n", __DQUOT_VERSION__);

	register_sysctl_table(sys_table);

	dquot_cachep = kmem_cache_create("dquot",
			sizeof(struct dquot), sizeof(unsigned long) * 4,
			(SLAB_HWCACHE_ALIGN|SLAB_RECLAIM_ACCOUNT|
				SLAB_MEM_SPREAD|SLAB_PANIC),
			NULL);

	order = 0;
	dquot_hash = (struct hlist_head *)__get_free_pages(GFP_ATOMIC, order);
	if (!dquot_hash)
		panic("Cannot create dquot hash table");

	/* Find power-of-two hlist_heads which can fit into allocation */
	nr_hash = (1UL << order) * PAGE_SIZE / sizeof(struct hlist_head);
	dq_hash_bits = 0;
	do {
		dq_hash_bits++;
	} while (nr_hash >> dq_hash_bits);
	dq_hash_bits--;

	nr_hash = 1UL << dq_hash_bits;
	dq_hash_mask = nr_hash - 1;
	for (i = 0; i < nr_hash; i++)
		INIT_HLIST_HEAD(dquot_hash + i);

	printk("Dquot-cache hash table entries: %ld (order %ld, %ld bytes)\n",
			nr_hash, order, (PAGE_SIZE << order));

	register_shrinker(&dqcache_shrinker);

	return 0;
}
module_init(dquot_init);<|MERGE_RESOLUTION|>--- conflicted
+++ resolved
@@ -1377,12 +1377,9 @@
 static qsize_t inode_get_rsv_space(struct inode *inode)
 {
 	qsize_t ret;
-<<<<<<< HEAD
-=======
 
 	if (!inode->i_sb->dq_op->get_reserved_space)
 		return 0;
->>>>>>> 6be32571
 	spin_lock(&inode->i_lock);
 	ret = *inode_reserved_space(inode);
 	spin_unlock(&inode->i_lock);
