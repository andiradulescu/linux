--- conflicted
+++ resolved
@@ -496,10 +496,7 @@
 #define KVM_CAP_VCPU_EVENTS 41
 #endif
 #define KVM_CAP_S390_PSW 42
-<<<<<<< HEAD
-=======
 #define KVM_CAP_PPC_SEGSTATE 43
->>>>>>> 2fbe74b9
 
 #ifdef KVM_CAP_IRQ_ROUTING
 
