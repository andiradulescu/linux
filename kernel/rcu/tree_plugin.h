/* SPDX-License-Identifier: GPL-2.0+ */
/*
 * Read-Copy Update mechanism for mutual exclusion (tree-based version)
 * Internal non-public definitions that provide either classic
 * or preemptible semantics.
 *
 * Copyright Red Hat, 2009
 * Copyright IBM Corporation, 2009
 *
 * Author: Ingo Molnar <mingo@elte.hu>
 *	   Paul E. McKenney <paulmck@linux.ibm.com>
 */

#include "../locking/rtmutex_common.h"

static bool rcu_rdp_is_offloaded(struct rcu_data *rdp)
{
	/*
	 * In order to read the offloaded state of an rdp in a safe
	 * and stable way and prevent from its value to be changed
	 * under us, we must either hold the barrier mutex, the cpu
	 * hotplug lock (read or write) or the nocb lock. Local
	 * non-preemptible reads are also safe. NOCB kthreads and
	 * timers have their own means of synchronization against the
	 * offloaded state updaters.
	 */
	RCU_LOCKDEP_WARN(
		!(lockdep_is_held(&rcu_state.barrier_mutex) ||
		  (IS_ENABLED(CONFIG_HOTPLUG_CPU) && lockdep_is_cpus_held()) ||
		  rcu_lockdep_is_held_nocb(rdp) ||
		  (rdp == this_cpu_ptr(&rcu_data) &&
		   !(IS_ENABLED(CONFIG_PREEMPT_COUNT) && preemptible())) ||
		  rcu_current_is_nocb_kthread(rdp)),
		"Unsafe read of RCU_NOCB offloaded state"
	);

	return rcu_segcblist_is_offloaded(&rdp->cblist);
}

/*
 * Check the RCU kernel configuration parameters and print informative
 * messages about anything out of the ordinary.
 */
static void __init rcu_bootup_announce_oddness(void)
{
	if (IS_ENABLED(CONFIG_RCU_TRACE))
		pr_info("\tRCU event tracing is enabled.\n");
	if ((IS_ENABLED(CONFIG_64BIT) && RCU_FANOUT != 64) ||
	    (!IS_ENABLED(CONFIG_64BIT) && RCU_FANOUT != 32))
		pr_info("\tCONFIG_RCU_FANOUT set to non-default value of %d.\n",
			RCU_FANOUT);
	if (rcu_fanout_exact)
		pr_info("\tHierarchical RCU autobalancing is disabled.\n");
	if (IS_ENABLED(CONFIG_PROVE_RCU))
		pr_info("\tRCU lockdep checking is enabled.\n");
	if (IS_ENABLED(CONFIG_RCU_STRICT_GRACE_PERIOD))
		pr_info("\tRCU strict (and thus non-scalable) grace periods are enabled.\n");
	if (RCU_NUM_LVLS >= 4)
		pr_info("\tFour(or more)-level hierarchy is enabled.\n");
	if (RCU_FANOUT_LEAF != 16)
		pr_info("\tBuild-time adjustment of leaf fanout to %d.\n",
			RCU_FANOUT_LEAF);
	if (rcu_fanout_leaf != RCU_FANOUT_LEAF)
		pr_info("\tBoot-time adjustment of leaf fanout to %d.\n",
			rcu_fanout_leaf);
	if (nr_cpu_ids != NR_CPUS)
		pr_info("\tRCU restricting CPUs from NR_CPUS=%d to nr_cpu_ids=%u.\n", NR_CPUS, nr_cpu_ids);
#ifdef CONFIG_RCU_BOOST
	pr_info("\tRCU priority boosting: priority %d delay %d ms.\n",
		kthread_prio, CONFIG_RCU_BOOST_DELAY);
#endif
	if (blimit != DEFAULT_RCU_BLIMIT)
		pr_info("\tBoot-time adjustment of callback invocation limit to %ld.\n", blimit);
	if (qhimark != DEFAULT_RCU_QHIMARK)
		pr_info("\tBoot-time adjustment of callback high-water mark to %ld.\n", qhimark);
	if (qlowmark != DEFAULT_RCU_QLOMARK)
		pr_info("\tBoot-time adjustment of callback low-water mark to %ld.\n", qlowmark);
	if (qovld != DEFAULT_RCU_QOVLD)
		pr_info("\tBoot-time adjustment of callback overload level to %ld.\n", qovld);
	if (jiffies_till_first_fqs != ULONG_MAX)
		pr_info("\tBoot-time adjustment of first FQS scan delay to %ld jiffies.\n", jiffies_till_first_fqs);
	if (jiffies_till_next_fqs != ULONG_MAX)
		pr_info("\tBoot-time adjustment of subsequent FQS scan delay to %ld jiffies.\n", jiffies_till_next_fqs);
	if (jiffies_till_sched_qs != ULONG_MAX)
		pr_info("\tBoot-time adjustment of scheduler-enlistment delay to %ld jiffies.\n", jiffies_till_sched_qs);
	if (rcu_kick_kthreads)
		pr_info("\tKick kthreads if too-long grace period.\n");
	if (IS_ENABLED(CONFIG_DEBUG_OBJECTS_RCU_HEAD))
		pr_info("\tRCU callback double-/use-after-free debug is enabled.\n");
	if (gp_preinit_delay)
		pr_info("\tRCU debug GP pre-init slowdown %d jiffies.\n", gp_preinit_delay);
	if (gp_init_delay)
		pr_info("\tRCU debug GP init slowdown %d jiffies.\n", gp_init_delay);
	if (gp_cleanup_delay)
		pr_info("\tRCU debug GP cleanup slowdown %d jiffies.\n", gp_cleanup_delay);
	if (!use_softirq)
		pr_info("\tRCU_SOFTIRQ processing moved to rcuc kthreads.\n");
	if (IS_ENABLED(CONFIG_RCU_EQS_DEBUG))
		pr_info("\tRCU debug extended QS entry/exit.\n");
	rcupdate_announce_bootup_oddness();
}

#ifdef CONFIG_PREEMPT_RCU

static void rcu_report_exp_rnp(struct rcu_node *rnp, bool wake);
static void rcu_read_unlock_special(struct task_struct *t);

/*
 * Tell them what RCU they are running.
 */
static void __init rcu_bootup_announce(void)
{
	pr_info("Preemptible hierarchical RCU implementation.\n");
	rcu_bootup_announce_oddness();
}

/* Flags for rcu_preempt_ctxt_queue() decision table. */
#define RCU_GP_TASKS	0x8
#define RCU_EXP_TASKS	0x4
#define RCU_GP_BLKD	0x2
#define RCU_EXP_BLKD	0x1

/*
 * Queues a task preempted within an RCU-preempt read-side critical
 * section into the appropriate location within the ->blkd_tasks list,
 * depending on the states of any ongoing normal and expedited grace
 * periods.  The ->gp_tasks pointer indicates which element the normal
 * grace period is waiting on (NULL if none), and the ->exp_tasks pointer
 * indicates which element the expedited grace period is waiting on (again,
 * NULL if none).  If a grace period is waiting on a given element in the
 * ->blkd_tasks list, it also waits on all subsequent elements.  Thus,
 * adding a task to the tail of the list blocks any grace period that is
 * already waiting on one of the elements.  In contrast, adding a task
 * to the head of the list won't block any grace period that is already
 * waiting on one of the elements.
 *
 * This queuing is imprecise, and can sometimes make an ongoing grace
 * period wait for a task that is not strictly speaking blocking it.
 * Given the choice, we needlessly block a normal grace period rather than
 * blocking an expedited grace period.
 *
 * Note that an endless sequence of expedited grace periods still cannot
 * indefinitely postpone a normal grace period.  Eventually, all of the
 * fixed number of preempted tasks blocking the normal grace period that are
 * not also blocking the expedited grace period will resume and complete
 * their RCU read-side critical sections.  At that point, the ->gp_tasks
 * pointer will equal the ->exp_tasks pointer, at which point the end of
 * the corresponding expedited grace period will also be the end of the
 * normal grace period.
 */
static void rcu_preempt_ctxt_queue(struct rcu_node *rnp, struct rcu_data *rdp)
	__releases(rnp->lock) /* But leaves rrupts disabled. */
{
	int blkd_state = (rnp->gp_tasks ? RCU_GP_TASKS : 0) +
			 (rnp->exp_tasks ? RCU_EXP_TASKS : 0) +
			 (rnp->qsmask & rdp->grpmask ? RCU_GP_BLKD : 0) +
			 (rnp->expmask & rdp->grpmask ? RCU_EXP_BLKD : 0);
	struct task_struct *t = current;

	raw_lockdep_assert_held_rcu_node(rnp);
	WARN_ON_ONCE(rdp->mynode != rnp);
	WARN_ON_ONCE(!rcu_is_leaf_node(rnp));
	/* RCU better not be waiting on newly onlined CPUs! */
	WARN_ON_ONCE(rnp->qsmaskinitnext & ~rnp->qsmaskinit & rnp->qsmask &
		     rdp->grpmask);

	/*
	 * Decide where to queue the newly blocked task.  In theory,
	 * this could be an if-statement.  In practice, when I tried
	 * that, it was quite messy.
	 */
	switch (blkd_state) {
	case 0:
	case                RCU_EXP_TASKS:
	case                RCU_EXP_TASKS + RCU_GP_BLKD:
	case RCU_GP_TASKS:
	case RCU_GP_TASKS + RCU_EXP_TASKS:

		/*
		 * Blocking neither GP, or first task blocking the normal
		 * GP but not blocking the already-waiting expedited GP.
		 * Queue at the head of the list to avoid unnecessarily
		 * blocking the already-waiting GPs.
		 */
		list_add(&t->rcu_node_entry, &rnp->blkd_tasks);
		break;

	case                                              RCU_EXP_BLKD:
	case                                RCU_GP_BLKD:
	case                                RCU_GP_BLKD + RCU_EXP_BLKD:
	case RCU_GP_TASKS +                               RCU_EXP_BLKD:
	case RCU_GP_TASKS +                 RCU_GP_BLKD + RCU_EXP_BLKD:
	case RCU_GP_TASKS + RCU_EXP_TASKS + RCU_GP_BLKD + RCU_EXP_BLKD:

		/*
		 * First task arriving that blocks either GP, or first task
		 * arriving that blocks the expedited GP (with the normal
		 * GP already waiting), or a task arriving that blocks
		 * both GPs with both GPs already waiting.  Queue at the
		 * tail of the list to avoid any GP waiting on any of the
		 * already queued tasks that are not blocking it.
		 */
		list_add_tail(&t->rcu_node_entry, &rnp->blkd_tasks);
		break;

	case                RCU_EXP_TASKS +               RCU_EXP_BLKD:
	case                RCU_EXP_TASKS + RCU_GP_BLKD + RCU_EXP_BLKD:
	case RCU_GP_TASKS + RCU_EXP_TASKS +               RCU_EXP_BLKD:

		/*
		 * Second or subsequent task blocking the expedited GP.
		 * The task either does not block the normal GP, or is the
		 * first task blocking the normal GP.  Queue just after
		 * the first task blocking the expedited GP.
		 */
		list_add(&t->rcu_node_entry, rnp->exp_tasks);
		break;

	case RCU_GP_TASKS +                 RCU_GP_BLKD:
	case RCU_GP_TASKS + RCU_EXP_TASKS + RCU_GP_BLKD:

		/*
		 * Second or subsequent task blocking the normal GP.
		 * The task does not block the expedited GP. Queue just
		 * after the first task blocking the normal GP.
		 */
		list_add(&t->rcu_node_entry, rnp->gp_tasks);
		break;

	default:

		/* Yet another exercise in excessive paranoia. */
		WARN_ON_ONCE(1);
		break;
	}

	/*
	 * We have now queued the task.  If it was the first one to
	 * block either grace period, update the ->gp_tasks and/or
	 * ->exp_tasks pointers, respectively, to reference the newly
	 * blocked tasks.
	 */
	if (!rnp->gp_tasks && (blkd_state & RCU_GP_BLKD)) {
		WRITE_ONCE(rnp->gp_tasks, &t->rcu_node_entry);
		WARN_ON_ONCE(rnp->completedqs == rnp->gp_seq);
	}
	if (!rnp->exp_tasks && (blkd_state & RCU_EXP_BLKD))
		WRITE_ONCE(rnp->exp_tasks, &t->rcu_node_entry);
	WARN_ON_ONCE(!(blkd_state & RCU_GP_BLKD) !=
		     !(rnp->qsmask & rdp->grpmask));
	WARN_ON_ONCE(!(blkd_state & RCU_EXP_BLKD) !=
		     !(rnp->expmask & rdp->grpmask));
	raw_spin_unlock_rcu_node(rnp); /* interrupts remain disabled. */

	/*
	 * Report the quiescent state for the expedited GP.  This expedited
	 * GP should not be able to end until we report, so there should be
	 * no need to check for a subsequent expedited GP.  (Though we are
	 * still in a quiescent state in any case.)
	 */
	if (blkd_state & RCU_EXP_BLKD && rdp->cpu_no_qs.b.exp)
		rcu_report_exp_rdp(rdp);
	else
		WARN_ON_ONCE(rdp->cpu_no_qs.b.exp);
}

/*
 * Record a preemptible-RCU quiescent state for the specified CPU.
 * Note that this does not necessarily mean that the task currently running
 * on the CPU is in a quiescent state:  Instead, it means that the current
 * grace period need not wait on any RCU read-side critical section that
 * starts later on this CPU.  It also means that if the current task is
 * in an RCU read-side critical section, it has already added itself to
 * some leaf rcu_node structure's ->blkd_tasks list.  In addition to the
 * current task, there might be any number of other tasks blocked while
 * in an RCU read-side critical section.
 *
 * Unlike non-preemptible-RCU, quiescent state reports for expedited
 * grace periods are handled separately via deferred quiescent states
 * and context switch events.
 *
 * Callers to this function must disable preemption.
 */
static void rcu_qs(void)
{
	RCU_LOCKDEP_WARN(preemptible(), "rcu_qs() invoked with preemption enabled!!!\n");
	if (__this_cpu_read(rcu_data.cpu_no_qs.b.norm)) {
		trace_rcu_grace_period(TPS("rcu_preempt"),
				       __this_cpu_read(rcu_data.gp_seq),
				       TPS("cpuqs"));
		__this_cpu_write(rcu_data.cpu_no_qs.b.norm, false);
		barrier(); /* Coordinate with rcu_flavor_sched_clock_irq(). */
		WRITE_ONCE(current->rcu_read_unlock_special.b.need_qs, false);
	}
}

/*
 * We have entered the scheduler, and the current task might soon be
 * context-switched away from.  If this task is in an RCU read-side
 * critical section, we will no longer be able to rely on the CPU to
 * record that fact, so we enqueue the task on the blkd_tasks list.
 * The task will dequeue itself when it exits the outermost enclosing
 * RCU read-side critical section.  Therefore, the current grace period
 * cannot be permitted to complete until the blkd_tasks list entries
 * predating the current grace period drain, in other words, until
 * rnp->gp_tasks becomes NULL.
 *
 * Caller must disable interrupts.
 */
void rcu_note_context_switch(bool preempt)
{
	struct task_struct *t = current;
	struct rcu_data *rdp = this_cpu_ptr(&rcu_data);
	struct rcu_node *rnp;

	trace_rcu_utilization(TPS("Start context switch"));
	lockdep_assert_irqs_disabled();
	WARN_ONCE(!preempt && rcu_preempt_depth() > 0, "Voluntary context switch within RCU read-side critical section!");
	if (rcu_preempt_depth() > 0 &&
	    !t->rcu_read_unlock_special.b.blocked) {

		/* Possibly blocking in an RCU read-side critical section. */
		rnp = rdp->mynode;
		raw_spin_lock_rcu_node(rnp);
		t->rcu_read_unlock_special.b.blocked = true;
		t->rcu_blocked_node = rnp;

		/*
		 * Verify the CPU's sanity, trace the preemption, and
		 * then queue the task as required based on the states
		 * of any ongoing and expedited grace periods.
		 */
		WARN_ON_ONCE(!rcu_rdp_cpu_online(rdp));
		WARN_ON_ONCE(!list_empty(&t->rcu_node_entry));
		trace_rcu_preempt_task(rcu_state.name,
				       t->pid,
				       (rnp->qsmask & rdp->grpmask)
				       ? rnp->gp_seq
				       : rcu_seq_snap(&rnp->gp_seq));
		rcu_preempt_ctxt_queue(rnp, rdp);
	} else {
		rcu_preempt_deferred_qs(t);
	}

	/*
	 * Either we were not in an RCU read-side critical section to
	 * begin with, or we have now recorded that critical section
	 * globally.  Either way, we can now note a quiescent state
	 * for this CPU.  Again, if we were in an RCU read-side critical
	 * section, and if that critical section was blocking the current
	 * grace period, then the fact that the task has been enqueued
	 * means that we continue to block the current grace period.
	 */
	rcu_qs();
	if (rdp->cpu_no_qs.b.exp)
		rcu_report_exp_rdp(rdp);
	rcu_tasks_qs(current, preempt);
	trace_rcu_utilization(TPS("End context switch"));
}
EXPORT_SYMBOL_GPL(rcu_note_context_switch);

/*
 * Check for preempted RCU readers blocking the current grace period
 * for the specified rcu_node structure.  If the caller needs a reliable
 * answer, it must hold the rcu_node's ->lock.
 */
static int rcu_preempt_blocked_readers_cgp(struct rcu_node *rnp)
{
	return READ_ONCE(rnp->gp_tasks) != NULL;
}

/* limit value for ->rcu_read_lock_nesting. */
#define RCU_NEST_PMAX (INT_MAX / 2)

static void rcu_preempt_read_enter(void)
{
	WRITE_ONCE(current->rcu_read_lock_nesting, READ_ONCE(current->rcu_read_lock_nesting) + 1);
}

static int rcu_preempt_read_exit(void)
{
	int ret = READ_ONCE(current->rcu_read_lock_nesting) - 1;

	WRITE_ONCE(current->rcu_read_lock_nesting, ret);
	return ret;
}

static void rcu_preempt_depth_set(int val)
{
	WRITE_ONCE(current->rcu_read_lock_nesting, val);
}

/*
 * Preemptible RCU implementation for rcu_read_lock().
 * Just increment ->rcu_read_lock_nesting, shared state will be updated
 * if we block.
 */
void __rcu_read_lock(void)
{
	rcu_preempt_read_enter();
	if (IS_ENABLED(CONFIG_PROVE_LOCKING))
		WARN_ON_ONCE(rcu_preempt_depth() > RCU_NEST_PMAX);
	if (IS_ENABLED(CONFIG_RCU_STRICT_GRACE_PERIOD) && rcu_state.gp_kthread)
		WRITE_ONCE(current->rcu_read_unlock_special.b.need_qs, true);
	barrier();  /* critical section after entry code. */
}
EXPORT_SYMBOL_GPL(__rcu_read_lock);

/*
 * Preemptible RCU implementation for rcu_read_unlock().
 * Decrement ->rcu_read_lock_nesting.  If the result is zero (outermost
 * rcu_read_unlock()) and ->rcu_read_unlock_special is non-zero, then
 * invoke rcu_read_unlock_special() to clean up after a context switch
 * in an RCU read-side critical section and other special cases.
 */
void __rcu_read_unlock(void)
{
	struct task_struct *t = current;

	barrier();  // critical section before exit code.
	if (rcu_preempt_read_exit() == 0) {
		barrier();  // critical-section exit before .s check.
		if (unlikely(READ_ONCE(t->rcu_read_unlock_special.s)))
			rcu_read_unlock_special(t);
	}
	if (IS_ENABLED(CONFIG_PROVE_LOCKING)) {
		int rrln = rcu_preempt_depth();

		WARN_ON_ONCE(rrln < 0 || rrln > RCU_NEST_PMAX);
	}
}
EXPORT_SYMBOL_GPL(__rcu_read_unlock);

/*
 * Advance a ->blkd_tasks-list pointer to the next entry, instead
 * returning NULL if at the end of the list.
 */
static struct list_head *rcu_next_node_entry(struct task_struct *t,
					     struct rcu_node *rnp)
{
	struct list_head *np;

	np = t->rcu_node_entry.next;
	if (np == &rnp->blkd_tasks)
		np = NULL;
	return np;
}

/*
 * Return true if the specified rcu_node structure has tasks that were
 * preempted within an RCU read-side critical section.
 */
static bool rcu_preempt_has_tasks(struct rcu_node *rnp)
{
	return !list_empty(&rnp->blkd_tasks);
}

/*
 * Report deferred quiescent states.  The deferral time can
 * be quite short, for example, in the case of the call from
 * rcu_read_unlock_special().
 */
static void
rcu_preempt_deferred_qs_irqrestore(struct task_struct *t, unsigned long flags)
{
	bool empty_exp;
	bool empty_norm;
	bool empty_exp_now;
	struct list_head *np;
	bool drop_boost_mutex = false;
	struct rcu_data *rdp;
	struct rcu_node *rnp;
	union rcu_special special;

	/*
	 * If RCU core is waiting for this CPU to exit its critical section,
	 * report the fact that it has exited.  Because irqs are disabled,
	 * t->rcu_read_unlock_special cannot change.
	 */
	special = t->rcu_read_unlock_special;
	rdp = this_cpu_ptr(&rcu_data);
	if (!special.s && !rdp->cpu_no_qs.b.exp) {
		local_irq_restore(flags);
		return;
	}
	t->rcu_read_unlock_special.s = 0;
	if (special.b.need_qs) {
		if (IS_ENABLED(CONFIG_RCU_STRICT_GRACE_PERIOD)) {
			rcu_report_qs_rdp(rdp);
			udelay(rcu_unlock_delay);
		} else {
			rcu_qs();
		}
	}

	/*
	 * Respond to a request by an expedited grace period for a
	 * quiescent state from this CPU.  Note that requests from
	 * tasks are handled when removing the task from the
	 * blocked-tasks list below.
	 */
	if (rdp->cpu_no_qs.b.exp)
		rcu_report_exp_rdp(rdp);

	/* Clean up if blocked during RCU read-side critical section. */
	if (special.b.blocked) {

		/*
		 * Remove this task from the list it blocked on.  The task
		 * now remains queued on the rcu_node corresponding to the
		 * CPU it first blocked on, so there is no longer any need
		 * to loop.  Retain a WARN_ON_ONCE() out of sheer paranoia.
		 */
		rnp = t->rcu_blocked_node;
		raw_spin_lock_rcu_node(rnp); /* irqs already disabled. */
		WARN_ON_ONCE(rnp != t->rcu_blocked_node);
		WARN_ON_ONCE(!rcu_is_leaf_node(rnp));
		empty_norm = !rcu_preempt_blocked_readers_cgp(rnp);
		WARN_ON_ONCE(rnp->completedqs == rnp->gp_seq &&
			     (!empty_norm || rnp->qsmask));
		empty_exp = sync_rcu_exp_done(rnp);
		smp_mb(); /* ensure expedited fastpath sees end of RCU c-s. */
		np = rcu_next_node_entry(t, rnp);
		list_del_init(&t->rcu_node_entry);
		t->rcu_blocked_node = NULL;
		trace_rcu_unlock_preempted_task(TPS("rcu_preempt"),
						rnp->gp_seq, t->pid);
		if (&t->rcu_node_entry == rnp->gp_tasks)
			WRITE_ONCE(rnp->gp_tasks, np);
		if (&t->rcu_node_entry == rnp->exp_tasks)
			WRITE_ONCE(rnp->exp_tasks, np);
		if (IS_ENABLED(CONFIG_RCU_BOOST)) {
			/* Snapshot ->boost_mtx ownership w/rnp->lock held. */
			drop_boost_mutex = rt_mutex_owner(&rnp->boost_mtx.rtmutex) == t;
			if (&t->rcu_node_entry == rnp->boost_tasks)
				WRITE_ONCE(rnp->boost_tasks, np);
		}

		/*
		 * If this was the last task on the current list, and if
		 * we aren't waiting on any CPUs, report the quiescent state.
		 * Note that rcu_report_unblock_qs_rnp() releases rnp->lock,
		 * so we must take a snapshot of the expedited state.
		 */
		empty_exp_now = sync_rcu_exp_done(rnp);
		if (!empty_norm && !rcu_preempt_blocked_readers_cgp(rnp)) {
			trace_rcu_quiescent_state_report(TPS("preempt_rcu"),
							 rnp->gp_seq,
							 0, rnp->qsmask,
							 rnp->level,
							 rnp->grplo,
							 rnp->grphi,
							 !!rnp->gp_tasks);
			rcu_report_unblock_qs_rnp(rnp, flags);
		} else {
			raw_spin_unlock_irqrestore_rcu_node(rnp, flags);
		}

		/*
		 * If this was the last task on the expedited lists,
		 * then we need to report up the rcu_node hierarchy.
		 */
		if (!empty_exp && empty_exp_now)
			rcu_report_exp_rnp(rnp, true);

		/* Unboost if we were boosted. */
		if (IS_ENABLED(CONFIG_RCU_BOOST) && drop_boost_mutex)
			rt_mutex_futex_unlock(&rnp->boost_mtx.rtmutex);
	} else {
		local_irq_restore(flags);
	}
}

/*
 * Is a deferred quiescent-state pending, and are we also not in
 * an RCU read-side critical section?  It is the caller's responsibility
 * to ensure it is otherwise safe to report any deferred quiescent
 * states.  The reason for this is that it is safe to report a
 * quiescent state during context switch even though preemption
 * is disabled.  This function cannot be expected to understand these
 * nuances, so the caller must handle them.
 */
static bool rcu_preempt_need_deferred_qs(struct task_struct *t)
{
	return (__this_cpu_read(rcu_data.cpu_no_qs.b.exp) ||
		READ_ONCE(t->rcu_read_unlock_special.s)) &&
	       rcu_preempt_depth() == 0;
}

/*
 * Report a deferred quiescent state if needed and safe to do so.
 * As with rcu_preempt_need_deferred_qs(), "safe" involves only
 * not being in an RCU read-side critical section.  The caller must
 * evaluate safety in terms of interrupt, softirq, and preemption
 * disabling.
 */
static void rcu_preempt_deferred_qs(struct task_struct *t)
{
	unsigned long flags;

	if (!rcu_preempt_need_deferred_qs(t))
		return;
	local_irq_save(flags);
	rcu_preempt_deferred_qs_irqrestore(t, flags);
}

/*
 * Minimal handler to give the scheduler a chance to re-evaluate.
 */
static void rcu_preempt_deferred_qs_handler(struct irq_work *iwp)
{
	struct rcu_data *rdp;

	rdp = container_of(iwp, struct rcu_data, defer_qs_iw);
	rdp->defer_qs_iw_pending = false;
}

/*
 * Handle special cases during rcu_read_unlock(), such as needing to
 * notify RCU core processing or task having blocked during the RCU
 * read-side critical section.
 */
static void rcu_read_unlock_special(struct task_struct *t)
{
	unsigned long flags;
	bool irqs_were_disabled;
	bool preempt_bh_were_disabled =
			!!(preempt_count() & (PREEMPT_MASK | SOFTIRQ_MASK));

	/* NMI handlers cannot block and cannot safely manipulate state. */
	if (in_nmi())
		return;

	local_irq_save(flags);
	irqs_were_disabled = irqs_disabled_flags(flags);
	if (preempt_bh_were_disabled || irqs_were_disabled) {
		bool expboost; // Expedited GP in flight or possible boosting.
		struct rcu_data *rdp = this_cpu_ptr(&rcu_data);
		struct rcu_node *rnp = rdp->mynode;

		expboost = (t->rcu_blocked_node && READ_ONCE(t->rcu_blocked_node->exp_tasks)) ||
			   (rdp->grpmask & READ_ONCE(rnp->expmask)) ||
			   IS_ENABLED(CONFIG_RCU_STRICT_GRACE_PERIOD) ||
			   (IS_ENABLED(CONFIG_RCU_BOOST) && irqs_were_disabled &&
			    t->rcu_blocked_node);
		// Need to defer quiescent state until everything is enabled.
		if (use_softirq && (in_hardirq() || (expboost && !irqs_were_disabled))) {
			// Using softirq, safe to awaken, and either the
			// wakeup is free or there is either an expedited
			// GP in flight or a potential need to deboost.
			raise_softirq_irqoff(RCU_SOFTIRQ);
		} else {
			// Enabling BH or preempt does reschedule, so...
			// Also if no expediting and no possible deboosting,
			// slow is OK.  Plus nohz_full CPUs eventually get
			// tick enabled.
			set_tsk_need_resched(current);
			set_preempt_need_resched();
			if (IS_ENABLED(CONFIG_IRQ_WORK) && irqs_were_disabled &&
			    expboost && !rdp->defer_qs_iw_pending && cpu_online(rdp->cpu)) {
				// Get scheduler to re-evaluate and call hooks.
				// If !IRQ_WORK, FQS scan will eventually IPI.
				init_irq_work(&rdp->defer_qs_iw, rcu_preempt_deferred_qs_handler);
				rdp->defer_qs_iw_pending = true;
				irq_work_queue_on(&rdp->defer_qs_iw, rdp->cpu);
			}
		}
		local_irq_restore(flags);
		return;
	}
	rcu_preempt_deferred_qs_irqrestore(t, flags);
}

/*
 * Check that the list of blocked tasks for the newly completed grace
 * period is in fact empty.  It is a serious bug to complete a grace
 * period that still has RCU readers blocked!  This function must be
 * invoked -before- updating this rnp's ->gp_seq.
 *
 * Also, if there are blocked tasks on the list, they automatically
 * block the newly created grace period, so set up ->gp_tasks accordingly.
 */
static void rcu_preempt_check_blocked_tasks(struct rcu_node *rnp)
{
	struct task_struct *t;

	RCU_LOCKDEP_WARN(preemptible(), "rcu_preempt_check_blocked_tasks() invoked with preemption enabled!!!\n");
	raw_lockdep_assert_held_rcu_node(rnp);
	if (WARN_ON_ONCE(rcu_preempt_blocked_readers_cgp(rnp)))
		dump_blkd_tasks(rnp, 10);
	if (rcu_preempt_has_tasks(rnp) &&
	    (rnp->qsmaskinit || rnp->wait_blkd_tasks)) {
		WRITE_ONCE(rnp->gp_tasks, rnp->blkd_tasks.next);
		t = container_of(rnp->gp_tasks, struct task_struct,
				 rcu_node_entry);
		trace_rcu_unlock_preempted_task(TPS("rcu_preempt-GPS"),
						rnp->gp_seq, t->pid);
	}
	WARN_ON_ONCE(rnp->qsmask);
}

/*
 * Check for a quiescent state from the current CPU, including voluntary
 * context switches for Tasks RCU.  When a task blocks, the task is
 * recorded in the corresponding CPU's rcu_node structure, which is checked
 * elsewhere, hence this function need only check for quiescent states
 * related to the current CPU, not to those related to tasks.
 */
static void rcu_flavor_sched_clock_irq(int user)
{
	struct task_struct *t = current;

	lockdep_assert_irqs_disabled();
	if (user || rcu_is_cpu_rrupt_from_idle()) {
		rcu_note_voluntary_context_switch(current);
	}
	if (rcu_preempt_depth() > 0 ||
	    (preempt_count() & (PREEMPT_MASK | SOFTIRQ_MASK))) {
		/* No QS, force context switch if deferred. */
		if (rcu_preempt_need_deferred_qs(t)) {
			set_tsk_need_resched(t);
			set_preempt_need_resched();
		}
	} else if (rcu_preempt_need_deferred_qs(t)) {
		rcu_preempt_deferred_qs(t); /* Report deferred QS. */
		return;
	} else if (!WARN_ON_ONCE(rcu_preempt_depth())) {
		rcu_qs(); /* Report immediate QS. */
		return;
	}

	/* If GP is oldish, ask for help from rcu_read_unlock_special(). */
	if (rcu_preempt_depth() > 0 &&
	    __this_cpu_read(rcu_data.core_needs_qs) &&
	    __this_cpu_read(rcu_data.cpu_no_qs.b.norm) &&
	    !t->rcu_read_unlock_special.b.need_qs &&
	    time_after(jiffies, rcu_state.gp_start + HZ))
		t->rcu_read_unlock_special.b.need_qs = true;
}

/*
 * Check for a task exiting while in a preemptible-RCU read-side
 * critical section, clean up if so.  No need to issue warnings, as
 * debug_check_no_locks_held() already does this if lockdep is enabled.
 * Besides, if this function does anything other than just immediately
 * return, there was a bug of some sort.  Spewing warnings from this
 * function is like as not to simply obscure important prior warnings.
 */
void exit_rcu(void)
{
	struct task_struct *t = current;

	if (unlikely(!list_empty(&current->rcu_node_entry))) {
		rcu_preempt_depth_set(1);
		barrier();
		WRITE_ONCE(t->rcu_read_unlock_special.b.blocked, true);
	} else if (unlikely(rcu_preempt_depth())) {
		rcu_preempt_depth_set(1);
	} else {
		return;
	}
	__rcu_read_unlock();
	rcu_preempt_deferred_qs(current);
}

/*
 * Dump the blocked-tasks state, but limit the list dump to the
 * specified number of elements.
 */
static void
dump_blkd_tasks(struct rcu_node *rnp, int ncheck)
{
	int cpu;
	int i;
	struct list_head *lhp;
	struct rcu_data *rdp;
	struct rcu_node *rnp1;

	raw_lockdep_assert_held_rcu_node(rnp);
	pr_info("%s: grp: %d-%d level: %d ->gp_seq %ld ->completedqs %ld\n",
		__func__, rnp->grplo, rnp->grphi, rnp->level,
		(long)READ_ONCE(rnp->gp_seq), (long)rnp->completedqs);
	for (rnp1 = rnp; rnp1; rnp1 = rnp1->parent)
		pr_info("%s: %d:%d ->qsmask %#lx ->qsmaskinit %#lx ->qsmaskinitnext %#lx\n",
			__func__, rnp1->grplo, rnp1->grphi, rnp1->qsmask, rnp1->qsmaskinit, rnp1->qsmaskinitnext);
	pr_info("%s: ->gp_tasks %p ->boost_tasks %p ->exp_tasks %p\n",
		__func__, READ_ONCE(rnp->gp_tasks), data_race(rnp->boost_tasks),
		READ_ONCE(rnp->exp_tasks));
	pr_info("%s: ->blkd_tasks", __func__);
	i = 0;
	list_for_each(lhp, &rnp->blkd_tasks) {
		pr_cont(" %p", lhp);
		if (++i >= ncheck)
			break;
	}
	pr_cont("\n");
	for (cpu = rnp->grplo; cpu <= rnp->grphi; cpu++) {
		rdp = per_cpu_ptr(&rcu_data, cpu);
		pr_info("\t%d: %c online: %ld(%d) offline: %ld(%d)\n",
			cpu, ".o"[rcu_rdp_cpu_online(rdp)],
			(long)rdp->rcu_onl_gp_seq, rdp->rcu_onl_gp_flags,
			(long)rdp->rcu_ofl_gp_seq, rdp->rcu_ofl_gp_flags);
	}
}

#else /* #ifdef CONFIG_PREEMPT_RCU */

/*
 * If strict grace periods are enabled, and if the calling
 * __rcu_read_unlock() marks the beginning of a quiescent state, immediately
 * report that quiescent state and, if requested, spin for a bit.
 */
void rcu_read_unlock_strict(void)
{
	struct rcu_data *rdp;

	if (irqs_disabled() || preempt_count() || !rcu_state.gp_kthread)
		return;
	rdp = this_cpu_ptr(&rcu_data);
	rcu_report_qs_rdp(rdp);
	udelay(rcu_unlock_delay);
}
EXPORT_SYMBOL_GPL(rcu_read_unlock_strict);

/*
 * Tell them what RCU they are running.
 */
static void __init rcu_bootup_announce(void)
{
	pr_info("Hierarchical RCU implementation.\n");
	rcu_bootup_announce_oddness();
}

/*
 * Note a quiescent state for PREEMPTION=n.  Because we do not need to know
 * how many quiescent states passed, just if there was at least one since
 * the start of the grace period, this just sets a flag.  The caller must
 * have disabled preemption.
 */
static void rcu_qs(void)
{
	RCU_LOCKDEP_WARN(preemptible(), "rcu_qs() invoked with preemption enabled!!!");
	if (!__this_cpu_read(rcu_data.cpu_no_qs.s))
		return;
	trace_rcu_grace_period(TPS("rcu_sched"),
			       __this_cpu_read(rcu_data.gp_seq), TPS("cpuqs"));
	__this_cpu_write(rcu_data.cpu_no_qs.b.norm, false);
	if (__this_cpu_read(rcu_data.cpu_no_qs.b.exp))
		rcu_report_exp_rdp(this_cpu_ptr(&rcu_data));
}

/*
 * Register an urgently needed quiescent state.  If there is an
 * emergency, invoke rcu_momentary_dyntick_idle() to do a heavy-weight
 * dyntick-idle quiescent state visible to other CPUs, which will in
 * some cases serve for expedited as well as normal grace periods.
 * Either way, register a lightweight quiescent state.
 */
void rcu_all_qs(void)
{
	unsigned long flags;

	if (!raw_cpu_read(rcu_data.rcu_urgent_qs))
		return;
	preempt_disable();
	/* Load rcu_urgent_qs before other flags. */
	if (!smp_load_acquire(this_cpu_ptr(&rcu_data.rcu_urgent_qs))) {
		preempt_enable();
		return;
	}
	this_cpu_write(rcu_data.rcu_urgent_qs, false);
	if (unlikely(raw_cpu_read(rcu_data.rcu_need_heavy_qs))) {
		local_irq_save(flags);
		rcu_momentary_dyntick_idle();
		local_irq_restore(flags);
	}
	rcu_qs();
	preempt_enable();
}
EXPORT_SYMBOL_GPL(rcu_all_qs);

/*
 * Note a PREEMPTION=n context switch. The caller must have disabled interrupts.
 */
void rcu_note_context_switch(bool preempt)
{
	trace_rcu_utilization(TPS("Start context switch"));
	rcu_qs();
	/* Load rcu_urgent_qs before other flags. */
	if (!smp_load_acquire(this_cpu_ptr(&rcu_data.rcu_urgent_qs)))
		goto out;
	this_cpu_write(rcu_data.rcu_urgent_qs, false);
	if (unlikely(raw_cpu_read(rcu_data.rcu_need_heavy_qs)))
		rcu_momentary_dyntick_idle();
	rcu_tasks_qs(current, preempt);
out:
	trace_rcu_utilization(TPS("End context switch"));
}
EXPORT_SYMBOL_GPL(rcu_note_context_switch);

/*
 * Because preemptible RCU does not exist, there are never any preempted
 * RCU readers.
 */
static int rcu_preempt_blocked_readers_cgp(struct rcu_node *rnp)
{
	return 0;
}

/*
 * Because there is no preemptible RCU, there can be no readers blocked.
 */
static bool rcu_preempt_has_tasks(struct rcu_node *rnp)
{
	return false;
}

/*
 * Because there is no preemptible RCU, there can be no deferred quiescent
 * states.
 */
static bool rcu_preempt_need_deferred_qs(struct task_struct *t)
{
	return false;
}

// Except that we do need to respond to a request by an expedited grace
// period for a quiescent state from this CPU.  Note that requests from
// tasks are handled when removing the task from the blocked-tasks list
// below.
static void rcu_preempt_deferred_qs(struct task_struct *t)
{
	struct rcu_data *rdp = this_cpu_ptr(&rcu_data);

	if (rdp->cpu_no_qs.b.exp)
		rcu_report_exp_rdp(rdp);
}

/*
 * Because there is no preemptible RCU, there can be no readers blocked,
 * so there is no need to check for blocked tasks.  So check only for
 * bogus qsmask values.
 */
static void rcu_preempt_check_blocked_tasks(struct rcu_node *rnp)
{
	WARN_ON_ONCE(rnp->qsmask);
}

/*
 * Check to see if this CPU is in a non-context-switch quiescent state,
 * namely user mode and idle loop.
 */
static void rcu_flavor_sched_clock_irq(int user)
{
	if (user || rcu_is_cpu_rrupt_from_idle()) {

		/*
		 * Get here if this CPU took its interrupt from user
		 * mode or from the idle loop, and if this is not a
		 * nested interrupt.  In this case, the CPU is in
		 * a quiescent state, so note it.
		 *
		 * No memory barrier is required here because rcu_qs()
		 * references only CPU-local variables that other CPUs
		 * neither access nor modify, at least not while the
		 * corresponding CPU is online.
		 */

		rcu_qs();
	}
}

/*
 * Because preemptible RCU does not exist, tasks cannot possibly exit
 * while in preemptible RCU read-side critical sections.
 */
void exit_rcu(void)
{
}

/*
 * Dump the guaranteed-empty blocked-tasks state.  Trust but verify.
 */
static void
dump_blkd_tasks(struct rcu_node *rnp, int ncheck)
{
	WARN_ON_ONCE(!list_empty(&rnp->blkd_tasks));
}

#endif /* #else #ifdef CONFIG_PREEMPT_RCU */

/*
 * If boosting, set rcuc kthreads to realtime priority.
 */
static void rcu_cpu_kthread_setup(unsigned int cpu)
{
	struct rcu_data *rdp = per_cpu_ptr(&rcu_data, cpu);
#ifdef CONFIG_RCU_BOOST
	struct sched_param sp;

	sp.sched_priority = kthread_prio;
	sched_setscheduler_nocheck(current, SCHED_FIFO, &sp);
#endif /* #ifdef CONFIG_RCU_BOOST */

	WRITE_ONCE(rdp->rcuc_activity, jiffies);
}

#ifdef CONFIG_RCU_BOOST

/*
 * Carry out RCU priority boosting on the task indicated by ->exp_tasks
 * or ->boost_tasks, advancing the pointer to the next task in the
 * ->blkd_tasks list.
 *
 * Note that irqs must be enabled: boosting the task can block.
 * Returns 1 if there are more tasks needing to be boosted.
 */
static int rcu_boost(struct rcu_node *rnp)
{
	unsigned long flags;
	struct task_struct *t;
	struct list_head *tb;

	if (READ_ONCE(rnp->exp_tasks) == NULL &&
	    READ_ONCE(rnp->boost_tasks) == NULL)
		return 0;  /* Nothing left to boost. */

	raw_spin_lock_irqsave_rcu_node(rnp, flags);

	/*
	 * Recheck under the lock: all tasks in need of boosting
	 * might exit their RCU read-side critical sections on their own.
	 */
	if (rnp->exp_tasks == NULL && rnp->boost_tasks == NULL) {
		raw_spin_unlock_irqrestore_rcu_node(rnp, flags);
		return 0;
	}

	/*
	 * Preferentially boost tasks blocking expedited grace periods.
	 * This cannot starve the normal grace periods because a second
	 * expedited grace period must boost all blocked tasks, including
	 * those blocking the pre-existing normal grace period.
	 */
	if (rnp->exp_tasks != NULL)
		tb = rnp->exp_tasks;
	else
		tb = rnp->boost_tasks;

	/*
	 * We boost task t by manufacturing an rt_mutex that appears to
	 * be held by task t.  We leave a pointer to that rt_mutex where
	 * task t can find it, and task t will release the mutex when it
	 * exits its outermost RCU read-side critical section.  Then
	 * simply acquiring this artificial rt_mutex will boost task
	 * t's priority.  (Thanks to tglx for suggesting this approach!)
	 *
	 * Note that task t must acquire rnp->lock to remove itself from
	 * the ->blkd_tasks list, which it will do from exit() if from
	 * nowhere else.  We therefore are guaranteed that task t will
	 * stay around at least until we drop rnp->lock.  Note that
	 * rnp->lock also resolves races between our priority boosting
	 * and task t's exiting its outermost RCU read-side critical
	 * section.
	 */
	t = container_of(tb, struct task_struct, rcu_node_entry);
	rt_mutex_init_proxy_locked(&rnp->boost_mtx.rtmutex, t);
	raw_spin_unlock_irqrestore_rcu_node(rnp, flags);
	/* Lock only for side effect: boosts task t's priority. */
	rt_mutex_lock(&rnp->boost_mtx);
	rt_mutex_unlock(&rnp->boost_mtx);  /* Then keep lockdep happy. */
	rnp->n_boosts++;

	return READ_ONCE(rnp->exp_tasks) != NULL ||
	       READ_ONCE(rnp->boost_tasks) != NULL;
}

/*
 * Priority-boosting kthread, one per leaf rcu_node.
 */
static int rcu_boost_kthread(void *arg)
{
	struct rcu_node *rnp = (struct rcu_node *)arg;
	int spincnt = 0;
	int more2boost;

	trace_rcu_utilization(TPS("Start boost kthread@init"));
	for (;;) {
		WRITE_ONCE(rnp->boost_kthread_status, RCU_KTHREAD_WAITING);
		trace_rcu_utilization(TPS("End boost kthread@rcu_wait"));
		rcu_wait(READ_ONCE(rnp->boost_tasks) ||
			 READ_ONCE(rnp->exp_tasks));
		trace_rcu_utilization(TPS("Start boost kthread@rcu_wait"));
		WRITE_ONCE(rnp->boost_kthread_status, RCU_KTHREAD_RUNNING);
		more2boost = rcu_boost(rnp);
		if (more2boost)
			spincnt++;
		else
			spincnt = 0;
		if (spincnt > 10) {
			WRITE_ONCE(rnp->boost_kthread_status, RCU_KTHREAD_YIELDING);
			trace_rcu_utilization(TPS("End boost kthread@rcu_yield"));
			schedule_timeout_idle(2);
			trace_rcu_utilization(TPS("Start boost kthread@rcu_yield"));
			spincnt = 0;
		}
	}
	/* NOTREACHED */
	trace_rcu_utilization(TPS("End boost kthread@notreached"));
	return 0;
}

/*
 * Check to see if it is time to start boosting RCU readers that are
 * blocking the current grace period, and, if so, tell the per-rcu_node
 * kthread to start boosting them.  If there is an expedited grace
 * period in progress, it is always time to boost.
 *
 * The caller must hold rnp->lock, which this function releases.
 * The ->boost_kthread_task is immortal, so we don't need to worry
 * about it going away.
 */
static void rcu_initiate_boost(struct rcu_node *rnp, unsigned long flags)
	__releases(rnp->lock)
{
	raw_lockdep_assert_held_rcu_node(rnp);
	if (!rcu_preempt_blocked_readers_cgp(rnp) && rnp->exp_tasks == NULL) {
		raw_spin_unlock_irqrestore_rcu_node(rnp, flags);
		return;
	}
	if (rnp->exp_tasks != NULL ||
	    (rnp->gp_tasks != NULL &&
	     rnp->boost_tasks == NULL &&
	     rnp->qsmask == 0 &&
	     (!time_after(rnp->boost_time, jiffies) || rcu_state.cbovld))) {
		if (rnp->exp_tasks == NULL)
			WRITE_ONCE(rnp->boost_tasks, rnp->gp_tasks);
		raw_spin_unlock_irqrestore_rcu_node(rnp, flags);
		rcu_wake_cond(rnp->boost_kthread_task,
			      READ_ONCE(rnp->boost_kthread_status));
	} else {
		raw_spin_unlock_irqrestore_rcu_node(rnp, flags);
	}
}

/*
 * Is the current CPU running the RCU-callbacks kthread?
 * Caller must have preemption disabled.
 */
static bool rcu_is_callbacks_kthread(void)
{
	return __this_cpu_read(rcu_data.rcu_cpu_kthread_task) == current;
}

#define RCU_BOOST_DELAY_JIFFIES DIV_ROUND_UP(CONFIG_RCU_BOOST_DELAY * HZ, 1000)

/*
 * Do priority-boost accounting for the start of a new grace period.
 */
static void rcu_preempt_boost_start_gp(struct rcu_node *rnp)
{
	rnp->boost_time = jiffies + RCU_BOOST_DELAY_JIFFIES;
}

/*
 * Create an RCU-boost kthread for the specified node if one does not
 * already exist.  We only create this kthread for preemptible RCU.
 */
static void rcu_spawn_one_boost_kthread(struct rcu_node *rnp)
{
	unsigned long flags;
	int rnp_index = rnp - rcu_get_root();
	struct sched_param sp;
	struct task_struct *t;

	mutex_lock(&rnp->boost_kthread_mutex);
	if (rnp->boost_kthread_task || !rcu_scheduler_fully_active)
		goto out;

	t = kthread_create(rcu_boost_kthread, (void *)rnp,
			   "rcub/%d", rnp_index);
	if (WARN_ON_ONCE(IS_ERR(t)))
		goto out;

	raw_spin_lock_irqsave_rcu_node(rnp, flags);
	rnp->boost_kthread_task = t;
	raw_spin_unlock_irqrestore_rcu_node(rnp, flags);
	sp.sched_priority = kthread_prio;
	sched_setscheduler_nocheck(t, SCHED_FIFO, &sp);
	wake_up_process(t); /* get to TASK_INTERRUPTIBLE quickly. */

 out:
	mutex_unlock(&rnp->boost_kthread_mutex);
}

/*
 * Set the per-rcu_node kthread's affinity to cover all CPUs that are
 * served by the rcu_node in question.  The CPU hotplug lock is still
 * held, so the value of rnp->qsmaskinit will be stable.
 *
 * We don't include outgoingcpu in the affinity set, use -1 if there is
 * no outgoing CPU.  If there are no CPUs left in the affinity set,
 * this function allows the kthread to execute on any CPU.
 */
static void rcu_boost_kthread_setaffinity(struct rcu_node *rnp, int outgoingcpu)
{
	struct task_struct *t = rnp->boost_kthread_task;
	unsigned long mask = rcu_rnp_online_cpus(rnp);
	cpumask_var_t cm;
	int cpu;

	if (!t)
		return;
	if (!zalloc_cpumask_var(&cm, GFP_KERNEL))
		return;
	mutex_lock(&rnp->boost_kthread_mutex);
	for_each_leaf_node_possible_cpu(rnp, cpu)
		if ((mask & leaf_node_cpu_bit(rnp, cpu)) &&
		    cpu != outgoingcpu)
			cpumask_set_cpu(cpu, cm);
<<<<<<< HEAD
	cpumask_and(cm, cm, housekeeping_cpumask(HK_FLAG_RCU));
	if (cpumask_empty(cm))
		cpumask_copy(cm, housekeeping_cpumask(HK_FLAG_RCU));
=======
	cpumask_and(cm, cm, housekeeping_cpumask(HK_TYPE_RCU));
	if (cpumask_weight(cm) == 0)
		cpumask_copy(cm, housekeeping_cpumask(HK_TYPE_RCU));
>>>>>>> ffea9fb3
	set_cpus_allowed_ptr(t, cm);
	mutex_unlock(&rnp->boost_kthread_mutex);
	free_cpumask_var(cm);
}

/*
 * Spawn boost kthreads -- called as soon as the scheduler is running.
 */
static void __init rcu_spawn_boost_kthreads(void)
{
	struct rcu_node *rnp;

	rcu_for_each_leaf_node(rnp)
		if (rcu_rnp_online_cpus(rnp))
			rcu_spawn_one_boost_kthread(rnp);
}

#else /* #ifdef CONFIG_RCU_BOOST */

static void rcu_initiate_boost(struct rcu_node *rnp, unsigned long flags)
	__releases(rnp->lock)
{
	raw_spin_unlock_irqrestore_rcu_node(rnp, flags);
}

static bool rcu_is_callbacks_kthread(void)
{
	return false;
}

static void rcu_preempt_boost_start_gp(struct rcu_node *rnp)
{
}

static void rcu_spawn_one_boost_kthread(struct rcu_node *rnp)
{
}

static void rcu_boost_kthread_setaffinity(struct rcu_node *rnp, int outgoingcpu)
{
}

static void __init rcu_spawn_boost_kthreads(void)
{
}

#endif /* #else #ifdef CONFIG_RCU_BOOST */

/*
 * Is this CPU a NO_HZ_FULL CPU that should ignore RCU so that the
 * grace-period kthread will do force_quiescent_state() processing?
 * The idea is to avoid waking up RCU core processing on such a
 * CPU unless the grace period has extended for too long.
 *
 * This code relies on the fact that all NO_HZ_FULL CPUs are also
 * RCU_NOCB_CPU CPUs.
 */
static bool rcu_nohz_full_cpu(void)
{
#ifdef CONFIG_NO_HZ_FULL
	if (tick_nohz_full_cpu(smp_processor_id()) &&
	    (!rcu_gp_in_progress() ||
	     time_before(jiffies, READ_ONCE(rcu_state.gp_start) + HZ)))
		return true;
#endif /* #ifdef CONFIG_NO_HZ_FULL */
	return false;
}

/*
 * Bind the RCU grace-period kthreads to the housekeeping CPU.
 */
static void rcu_bind_gp_kthread(void)
{
	if (!tick_nohz_full_enabled())
		return;
	housekeeping_affine(current, HK_TYPE_RCU);
}

/* Record the current task on dyntick-idle entry. */
static __always_inline void rcu_dynticks_task_enter(void)
{
#if defined(CONFIG_TASKS_RCU) && defined(CONFIG_NO_HZ_FULL)
	WRITE_ONCE(current->rcu_tasks_idle_cpu, smp_processor_id());
#endif /* #if defined(CONFIG_TASKS_RCU) && defined(CONFIG_NO_HZ_FULL) */
}

/* Record no current task on dyntick-idle exit. */
static __always_inline void rcu_dynticks_task_exit(void)
{
#if defined(CONFIG_TASKS_RCU) && defined(CONFIG_NO_HZ_FULL)
	WRITE_ONCE(current->rcu_tasks_idle_cpu, -1);
#endif /* #if defined(CONFIG_TASKS_RCU) && defined(CONFIG_NO_HZ_FULL) */
}

/* Turn on heavyweight RCU tasks trace readers on idle/user entry. */
static __always_inline void rcu_dynticks_task_trace_enter(void)
{
#ifdef CONFIG_TASKS_TRACE_RCU
	if (IS_ENABLED(CONFIG_TASKS_TRACE_RCU_READ_MB))
		current->trc_reader_special.b.need_mb = true;
#endif /* #ifdef CONFIG_TASKS_TRACE_RCU */
}

/* Turn off heavyweight RCU tasks trace readers on idle/user exit. */
static __always_inline void rcu_dynticks_task_trace_exit(void)
{
#ifdef CONFIG_TASKS_TRACE_RCU
	if (IS_ENABLED(CONFIG_TASKS_TRACE_RCU_READ_MB))
		current->trc_reader_special.b.need_mb = false;
#endif /* #ifdef CONFIG_TASKS_TRACE_RCU */
}<|MERGE_RESOLUTION|>--- conflicted
+++ resolved
@@ -1218,15 +1218,9 @@
 		if ((mask & leaf_node_cpu_bit(rnp, cpu)) &&
 		    cpu != outgoingcpu)
 			cpumask_set_cpu(cpu, cm);
-<<<<<<< HEAD
-	cpumask_and(cm, cm, housekeeping_cpumask(HK_FLAG_RCU));
+	cpumask_and(cm, cm, housekeeping_cpumask(HK_TYPE_RCU));
 	if (cpumask_empty(cm))
-		cpumask_copy(cm, housekeeping_cpumask(HK_FLAG_RCU));
-=======
-	cpumask_and(cm, cm, housekeeping_cpumask(HK_TYPE_RCU));
-	if (cpumask_weight(cm) == 0)
 		cpumask_copy(cm, housekeeping_cpumask(HK_TYPE_RCU));
->>>>>>> ffea9fb3
 	set_cpus_allowed_ptr(t, cm);
 	mutex_unlock(&rnp->boost_kthread_mutex);
 	free_cpumask_var(cm);
