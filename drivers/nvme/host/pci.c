// SPDX-License-Identifier: GPL-2.0
/*
 * NVM Express device driver
 * Copyright (c) 2011-2014, Intel Corporation.
 */

#include <linux/acpi.h>
#include <linux/aer.h>
#include <linux/async.h>
#include <linux/blkdev.h>
#include <linux/blk-mq.h>
#include <linux/blk-mq-pci.h>
#include <linux/dmi.h>
#include <linux/init.h>
#include <linux/interrupt.h>
#include <linux/io.h>
#include <linux/mm.h>
#include <linux/module.h>
#include <linux/mutex.h>
#include <linux/once.h>
#include <linux/pci.h>
#include <linux/suspend.h>
#include <linux/t10-pi.h>
#include <linux/types.h>
#include <linux/io-64-nonatomic-lo-hi.h>
#include <linux/sed-opal.h>
#include <linux/pci-p2pdma.h>

#include "trace.h"
#include "nvme.h"

#define SQ_SIZE(q)	((q)->q_depth << (q)->sqes)
#define CQ_SIZE(q)	((q)->q_depth * sizeof(struct nvme_completion))

#define SGES_PER_PAGE	(PAGE_SIZE / sizeof(struct nvme_sgl_desc))

/*
 * These can be higher, but we need to ensure that any command doesn't
 * require an sg allocation that needs more than a page of data.
 */
#define NVME_MAX_KB_SZ	4096
#define NVME_MAX_SEGS	127

static int use_threaded_interrupts;
module_param(use_threaded_interrupts, int, 0);

static bool use_cmb_sqes = true;
module_param(use_cmb_sqes, bool, 0444);
MODULE_PARM_DESC(use_cmb_sqes, "use controller's memory buffer for I/O SQes");

static unsigned int max_host_mem_size_mb = 128;
module_param(max_host_mem_size_mb, uint, 0444);
MODULE_PARM_DESC(max_host_mem_size_mb,
	"Maximum Host Memory Buffer (HMB) size per controller (in MiB)");

static unsigned int sgl_threshold = SZ_32K;
module_param(sgl_threshold, uint, 0644);
MODULE_PARM_DESC(sgl_threshold,
		"Use SGLs when average request segment size is larger or equal to "
		"this size. Use 0 to disable SGLs.");

static int io_queue_depth_set(const char *val, const struct kernel_param *kp);
static const struct kernel_param_ops io_queue_depth_ops = {
	.set = io_queue_depth_set,
	.get = param_get_uint,
};

static unsigned int io_queue_depth = 1024;
module_param_cb(io_queue_depth, &io_queue_depth_ops, &io_queue_depth, 0644);
MODULE_PARM_DESC(io_queue_depth, "set io queue depth, should >= 2");

static int io_queue_count_set(const char *val, const struct kernel_param *kp)
{
	unsigned int n;
	int ret;

	ret = kstrtouint(val, 10, &n);
	if (ret != 0 || n > num_possible_cpus())
		return -EINVAL;
	return param_set_uint(val, kp);
}

static const struct kernel_param_ops io_queue_count_ops = {
	.set = io_queue_count_set,
	.get = param_get_uint,
};

static unsigned int write_queues;
module_param_cb(write_queues, &io_queue_count_ops, &write_queues, 0644);
MODULE_PARM_DESC(write_queues,
	"Number of queues to use for writes. If not set, reads and writes "
	"will share a queue set.");

static unsigned int poll_queues;
module_param_cb(poll_queues, &io_queue_count_ops, &poll_queues, 0644);
MODULE_PARM_DESC(poll_queues, "Number of queues to use for polled IO.");

static bool noacpi;
module_param(noacpi, bool, 0444);
MODULE_PARM_DESC(noacpi, "disable acpi bios quirks");

struct nvme_dev;
struct nvme_queue;

static void nvme_dev_disable(struct nvme_dev *dev, bool shutdown);
static bool __nvme_disable_io_queues(struct nvme_dev *dev, u8 opcode);

/*
 * Represents an NVM Express device.  Each nvme_dev is a PCI function.
 */
struct nvme_dev {
	struct nvme_queue *queues;
	struct blk_mq_tag_set tagset;
	struct blk_mq_tag_set admin_tagset;
	u32 __iomem *dbs;
	struct device *dev;
	struct dma_pool *prp_page_pool;
	struct dma_pool *prp_small_pool;
	unsigned online_queues;
	unsigned max_qid;
	unsigned io_queues[HCTX_MAX_TYPES];
	unsigned int num_vecs;
	u16 q_depth;
	int io_sqes;
	u32 db_stride;
	void __iomem *bar;
	unsigned long bar_mapped_size;
	struct work_struct remove_work;
	struct mutex shutdown_lock;
	bool subsystem;
	u64 cmb_size;
	bool cmb_use_sqes;
	u32 cmbsz;
	u32 cmbloc;
	struct nvme_ctrl ctrl;
	u32 last_ps;

	mempool_t *iod_mempool;

	/* shadow doorbell buffer support: */
	u32 *dbbuf_dbs;
	dma_addr_t dbbuf_dbs_dma_addr;
	u32 *dbbuf_eis;
	dma_addr_t dbbuf_eis_dma_addr;

	/* host memory buffer support: */
	u64 host_mem_size;
	u32 nr_host_mem_descs;
	dma_addr_t host_mem_descs_dma;
	struct nvme_host_mem_buf_desc *host_mem_descs;
	void **host_mem_desc_bufs;
	unsigned int nr_allocated_queues;
	unsigned int nr_write_queues;
	unsigned int nr_poll_queues;
};

static int io_queue_depth_set(const char *val, const struct kernel_param *kp)
{
	int ret;
	u16 n;

	ret = kstrtou16(val, 10, &n);
	if (ret != 0 || n < 2)
		return -EINVAL;

	return param_set_ushort(val, kp);
}

static inline unsigned int sq_idx(unsigned int qid, u32 stride)
{
	return qid * 2 * stride;
}

static inline unsigned int cq_idx(unsigned int qid, u32 stride)
{
	return (qid * 2 + 1) * stride;
}

static inline struct nvme_dev *to_nvme_dev(struct nvme_ctrl *ctrl)
{
	return container_of(ctrl, struct nvme_dev, ctrl);
}

/*
 * An NVM Express queue.  Each device has at least two (one for admin
 * commands and one for I/O commands).
 */
struct nvme_queue {
	struct nvme_dev *dev;
	spinlock_t sq_lock;
	void *sq_cmds;
	 /* only used for poll queues: */
	spinlock_t cq_poll_lock ____cacheline_aligned_in_smp;
	struct nvme_completion *cqes;
	dma_addr_t sq_dma_addr;
	dma_addr_t cq_dma_addr;
	u32 __iomem *q_db;
	u16 q_depth;
	u16 cq_vector;
	u16 sq_tail;
	u16 cq_head;
	u16 qid;
	u8 cq_phase;
	u8 sqes;
	unsigned long flags;
#define NVMEQ_ENABLED		0
#define NVMEQ_SQ_CMB		1
#define NVMEQ_DELETE_ERROR	2
#define NVMEQ_POLLED		3
	u32 *dbbuf_sq_db;
	u32 *dbbuf_cq_db;
	u32 *dbbuf_sq_ei;
	u32 *dbbuf_cq_ei;
	struct completion delete_done;
};

/*
 * The nvme_iod describes the data in an I/O.
 *
 * The sg pointer contains the list of PRP/SGL chunk allocations in addition
 * to the actual struct scatterlist.
 */
struct nvme_iod {
	struct nvme_request req;
	struct nvme_queue *nvmeq;
	bool use_sgl;
	int aborted;
	int npages;		/* In the PRP list. 0 means small pool in use */
	int nents;		/* Used in scatterlist */
	dma_addr_t first_dma;
	unsigned int dma_len;	/* length of single DMA segment mapping */
	dma_addr_t meta_dma;
	struct scatterlist *sg;
};

static inline unsigned int nvme_dbbuf_size(struct nvme_dev *dev)
{
	return dev->nr_allocated_queues * 8 * dev->db_stride;
}

static int nvme_dbbuf_dma_alloc(struct nvme_dev *dev)
{
	unsigned int mem_size = nvme_dbbuf_size(dev);

	if (dev->dbbuf_dbs)
		return 0;

	dev->dbbuf_dbs = dma_alloc_coherent(dev->dev, mem_size,
					    &dev->dbbuf_dbs_dma_addr,
					    GFP_KERNEL);
	if (!dev->dbbuf_dbs)
		return -ENOMEM;
	dev->dbbuf_eis = dma_alloc_coherent(dev->dev, mem_size,
					    &dev->dbbuf_eis_dma_addr,
					    GFP_KERNEL);
	if (!dev->dbbuf_eis) {
		dma_free_coherent(dev->dev, mem_size,
				  dev->dbbuf_dbs, dev->dbbuf_dbs_dma_addr);
		dev->dbbuf_dbs = NULL;
		return -ENOMEM;
	}

	return 0;
}

static void nvme_dbbuf_dma_free(struct nvme_dev *dev)
{
	unsigned int mem_size = nvme_dbbuf_size(dev);

	if (dev->dbbuf_dbs) {
		dma_free_coherent(dev->dev, mem_size,
				  dev->dbbuf_dbs, dev->dbbuf_dbs_dma_addr);
		dev->dbbuf_dbs = NULL;
	}
	if (dev->dbbuf_eis) {
		dma_free_coherent(dev->dev, mem_size,
				  dev->dbbuf_eis, dev->dbbuf_eis_dma_addr);
		dev->dbbuf_eis = NULL;
	}
}

static void nvme_dbbuf_init(struct nvme_dev *dev,
			    struct nvme_queue *nvmeq, int qid)
{
	if (!dev->dbbuf_dbs || !qid)
		return;

	nvmeq->dbbuf_sq_db = &dev->dbbuf_dbs[sq_idx(qid, dev->db_stride)];
	nvmeq->dbbuf_cq_db = &dev->dbbuf_dbs[cq_idx(qid, dev->db_stride)];
	nvmeq->dbbuf_sq_ei = &dev->dbbuf_eis[sq_idx(qid, dev->db_stride)];
	nvmeq->dbbuf_cq_ei = &dev->dbbuf_eis[cq_idx(qid, dev->db_stride)];
}

static void nvme_dbbuf_set(struct nvme_dev *dev)
{
	struct nvme_command c;

	if (!dev->dbbuf_dbs)
		return;

	memset(&c, 0, sizeof(c));
	c.dbbuf.opcode = nvme_admin_dbbuf;
	c.dbbuf.prp1 = cpu_to_le64(dev->dbbuf_dbs_dma_addr);
	c.dbbuf.prp2 = cpu_to_le64(dev->dbbuf_eis_dma_addr);

	if (nvme_submit_sync_cmd(dev->ctrl.admin_q, &c, NULL, 0)) {
		dev_warn(dev->ctrl.device, "unable to set dbbuf\n");
		/* Free memory and continue on */
		nvme_dbbuf_dma_free(dev);
	}
}

static inline int nvme_dbbuf_need_event(u16 event_idx, u16 new_idx, u16 old)
{
	return (u16)(new_idx - event_idx - 1) < (u16)(new_idx - old);
}

/* Update dbbuf and return true if an MMIO is required */
static bool nvme_dbbuf_update_and_check_event(u16 value, u32 *dbbuf_db,
					      volatile u32 *dbbuf_ei)
{
	if (dbbuf_db) {
		u16 old_value;

		/*
		 * Ensure that the queue is written before updating
		 * the doorbell in memory
		 */
		wmb();

		old_value = *dbbuf_db;
		*dbbuf_db = value;

		/*
		 * Ensure that the doorbell is updated before reading the event
		 * index from memory.  The controller needs to provide similar
		 * ordering to ensure the envent index is updated before reading
		 * the doorbell.
		 */
		mb();

		if (!nvme_dbbuf_need_event(*dbbuf_ei, value, old_value))
			return false;
	}

	return true;
}

/*
 * Will slightly overestimate the number of pages needed.  This is OK
 * as it only leads to a small amount of wasted memory for the lifetime of
 * the I/O.
 */
static int nvme_pci_npages_prp(void)
{
	unsigned nprps = DIV_ROUND_UP(NVME_MAX_KB_SZ + NVME_CTRL_PAGE_SIZE,
				      NVME_CTRL_PAGE_SIZE);
	return DIV_ROUND_UP(8 * nprps, PAGE_SIZE - 8);
}

/*
 * Calculates the number of pages needed for the SGL segments. For example a 4k
 * page can accommodate 256 SGL descriptors.
 */
static int nvme_pci_npages_sgl(void)
{
	return DIV_ROUND_UP(NVME_MAX_SEGS * sizeof(struct nvme_sgl_desc),
			PAGE_SIZE);
}

static size_t nvme_pci_iod_alloc_size(void)
{
	size_t npages = max(nvme_pci_npages_prp(), nvme_pci_npages_sgl());

	return sizeof(__le64 *) * npages +
		sizeof(struct scatterlist) * NVME_MAX_SEGS;
}

static int nvme_admin_init_hctx(struct blk_mq_hw_ctx *hctx, void *data,
				unsigned int hctx_idx)
{
	struct nvme_dev *dev = data;
	struct nvme_queue *nvmeq = &dev->queues[0];

	WARN_ON(hctx_idx != 0);
	WARN_ON(dev->admin_tagset.tags[0] != hctx->tags);

	hctx->driver_data = nvmeq;
	return 0;
}

static int nvme_init_hctx(struct blk_mq_hw_ctx *hctx, void *data,
			  unsigned int hctx_idx)
{
	struct nvme_dev *dev = data;
	struct nvme_queue *nvmeq = &dev->queues[hctx_idx + 1];

	WARN_ON(dev->tagset.tags[hctx_idx] != hctx->tags);
	hctx->driver_data = nvmeq;
	return 0;
}

static int nvme_init_request(struct blk_mq_tag_set *set, struct request *req,
		unsigned int hctx_idx, unsigned int numa_node)
{
	struct nvme_dev *dev = set->driver_data;
	struct nvme_iod *iod = blk_mq_rq_to_pdu(req);
	int queue_idx = (set == &dev->tagset) ? hctx_idx + 1 : 0;
	struct nvme_queue *nvmeq = &dev->queues[queue_idx];

	BUG_ON(!nvmeq);
	iod->nvmeq = nvmeq;

	nvme_req(req)->ctrl = &dev->ctrl;
	return 0;
}

static int queue_irq_offset(struct nvme_dev *dev)
{
	/* if we have more than 1 vec, admin queue offsets us by 1 */
	if (dev->num_vecs > 1)
		return 1;

	return 0;
}

static int nvme_pci_map_queues(struct blk_mq_tag_set *set)
{
	struct nvme_dev *dev = set->driver_data;
	int i, qoff, offset;

	offset = queue_irq_offset(dev);
	for (i = 0, qoff = 0; i < set->nr_maps; i++) {
		struct blk_mq_queue_map *map = &set->map[i];

		map->nr_queues = dev->io_queues[i];
		if (!map->nr_queues) {
			BUG_ON(i == HCTX_TYPE_DEFAULT);
			continue;
		}

		/*
		 * The poll queue(s) doesn't have an IRQ (and hence IRQ
		 * affinity), so use the regular blk-mq cpu mapping
		 */
		map->queue_offset = qoff;
		if (i != HCTX_TYPE_POLL && offset)
			blk_mq_pci_map_queues(map, to_pci_dev(dev->dev), offset);
		else
			blk_mq_map_queues(map);
		qoff += map->nr_queues;
		offset += map->nr_queues;
	}

	return 0;
}

static inline void nvme_write_sq_db(struct nvme_queue *nvmeq)
{
	if (nvme_dbbuf_update_and_check_event(nvmeq->sq_tail,
			nvmeq->dbbuf_sq_db, nvmeq->dbbuf_sq_ei))
		writel(nvmeq->sq_tail, nvmeq->q_db);
}

/**
 * nvme_submit_cmd() - Copy a command into a queue and ring the doorbell
 * @nvmeq: The queue to use
 * @cmd: The command to send
 * @write_sq: whether to write to the SQ doorbell
 */
static void nvme_submit_cmd(struct nvme_queue *nvmeq, struct nvme_command *cmd,
			    bool write_sq)
{
	spin_lock(&nvmeq->sq_lock);
	memcpy(nvmeq->sq_cmds + (nvmeq->sq_tail << nvmeq->sqes),
	       cmd, sizeof(*cmd));
	if (++nvmeq->sq_tail == nvmeq->q_depth)
		nvmeq->sq_tail = 0;
	if (write_sq)
		nvme_write_sq_db(nvmeq);
	spin_unlock(&nvmeq->sq_lock);
}

static void nvme_commit_rqs(struct blk_mq_hw_ctx *hctx)
{
	struct nvme_queue *nvmeq = hctx->driver_data;

	spin_lock(&nvmeq->sq_lock);
	nvme_write_sq_db(nvmeq);
	spin_unlock(&nvmeq->sq_lock);
}

static void **nvme_pci_iod_list(struct request *req)
{
	struct nvme_iod *iod = blk_mq_rq_to_pdu(req);
	return (void **)(iod->sg + blk_rq_nr_phys_segments(req));
}

static inline bool nvme_pci_use_sgls(struct nvme_dev *dev, struct request *req)
{
	struct nvme_iod *iod = blk_mq_rq_to_pdu(req);
	int nseg = blk_rq_nr_phys_segments(req);
	unsigned int avg_seg_size;

	avg_seg_size = DIV_ROUND_UP(blk_rq_payload_bytes(req), nseg);

	if (!(dev->ctrl.sgls & ((1 << 0) | (1 << 1))))
		return false;
	if (!iod->nvmeq->qid)
		return false;
	if (!sgl_threshold || avg_seg_size < sgl_threshold)
		return false;
	return true;
}

static void nvme_unmap_data(struct nvme_dev *dev, struct request *req)
{
	struct nvme_iod *iod = blk_mq_rq_to_pdu(req);
	const int last_prp = NVME_CTRL_PAGE_SIZE / sizeof(__le64) - 1;
	dma_addr_t dma_addr = iod->first_dma, next_dma_addr;
	int i;

	if (iod->dma_len) {
		dma_unmap_page(dev->dev, dma_addr, iod->dma_len,
			       rq_dma_dir(req));
		return;
	}

	WARN_ON_ONCE(!iod->nents);

	if (is_pci_p2pdma_page(sg_page(iod->sg)))
		pci_p2pdma_unmap_sg(dev->dev, iod->sg, iod->nents,
				    rq_dma_dir(req));
	else
		dma_unmap_sg(dev->dev, iod->sg, iod->nents, rq_dma_dir(req));


	if (iod->npages == 0)
		dma_pool_free(dev->prp_small_pool, nvme_pci_iod_list(req)[0],
			dma_addr);

	for (i = 0; i < iod->npages; i++) {
		void *addr = nvme_pci_iod_list(req)[i];

		if (iod->use_sgl) {
			struct nvme_sgl_desc *sg_list = addr;

			next_dma_addr =
			    le64_to_cpu((sg_list[SGES_PER_PAGE - 1]).addr);
		} else {
			__le64 *prp_list = addr;

			next_dma_addr = le64_to_cpu(prp_list[last_prp]);
		}

		dma_pool_free(dev->prp_page_pool, addr, dma_addr);
		dma_addr = next_dma_addr;
	}

	mempool_free(iod->sg, dev->iod_mempool);
}

static void nvme_print_sgl(struct scatterlist *sgl, int nents)
{
	int i;
	struct scatterlist *sg;

	for_each_sg(sgl, sg, nents, i) {
		dma_addr_t phys = sg_phys(sg);
		pr_warn("sg[%d] phys_addr:%pad offset:%d length:%d "
			"dma_address:%pad dma_length:%d\n",
			i, &phys, sg->offset, sg->length, &sg_dma_address(sg),
			sg_dma_len(sg));
	}
}

static blk_status_t nvme_pci_setup_prps(struct nvme_dev *dev,
		struct request *req, struct nvme_rw_command *cmnd)
{
	struct nvme_iod *iod = blk_mq_rq_to_pdu(req);
	struct dma_pool *pool;
	int length = blk_rq_payload_bytes(req);
	struct scatterlist *sg = iod->sg;
	int dma_len = sg_dma_len(sg);
	u64 dma_addr = sg_dma_address(sg);
	int offset = dma_addr & (NVME_CTRL_PAGE_SIZE - 1);
	__le64 *prp_list;
	void **list = nvme_pci_iod_list(req);
	dma_addr_t prp_dma;
	int nprps, i;

	length -= (NVME_CTRL_PAGE_SIZE - offset);
	if (length <= 0) {
		iod->first_dma = 0;
		goto done;
	}

	dma_len -= (NVME_CTRL_PAGE_SIZE - offset);
	if (dma_len) {
		dma_addr += (NVME_CTRL_PAGE_SIZE - offset);
	} else {
		sg = sg_next(sg);
		dma_addr = sg_dma_address(sg);
		dma_len = sg_dma_len(sg);
	}

	if (length <= NVME_CTRL_PAGE_SIZE) {
		iod->first_dma = dma_addr;
		goto done;
	}

	nprps = DIV_ROUND_UP(length, NVME_CTRL_PAGE_SIZE);
	if (nprps <= (256 / 8)) {
		pool = dev->prp_small_pool;
		iod->npages = 0;
	} else {
		pool = dev->prp_page_pool;
		iod->npages = 1;
	}

	prp_list = dma_pool_alloc(pool, GFP_ATOMIC, &prp_dma);
	if (!prp_list) {
		iod->first_dma = dma_addr;
		iod->npages = -1;
		return BLK_STS_RESOURCE;
	}
	list[0] = prp_list;
	iod->first_dma = prp_dma;
	i = 0;
	for (;;) {
		if (i == NVME_CTRL_PAGE_SIZE >> 3) {
			__le64 *old_prp_list = prp_list;
			prp_list = dma_pool_alloc(pool, GFP_ATOMIC, &prp_dma);
			if (!prp_list)
				return BLK_STS_RESOURCE;
			list[iod->npages++] = prp_list;
			prp_list[0] = old_prp_list[i - 1];
			old_prp_list[i - 1] = cpu_to_le64(prp_dma);
			i = 1;
		}
		prp_list[i++] = cpu_to_le64(dma_addr);
		dma_len -= NVME_CTRL_PAGE_SIZE;
		dma_addr += NVME_CTRL_PAGE_SIZE;
		length -= NVME_CTRL_PAGE_SIZE;
		if (length <= 0)
			break;
		if (dma_len > 0)
			continue;
		if (unlikely(dma_len < 0))
			goto bad_sgl;
		sg = sg_next(sg);
		dma_addr = sg_dma_address(sg);
		dma_len = sg_dma_len(sg);
	}

done:
	cmnd->dptr.prp1 = cpu_to_le64(sg_dma_address(iod->sg));
	cmnd->dptr.prp2 = cpu_to_le64(iod->first_dma);

	return BLK_STS_OK;

 bad_sgl:
	WARN(DO_ONCE(nvme_print_sgl, iod->sg, iod->nents),
			"Invalid SGL for payload:%d nents:%d\n",
			blk_rq_payload_bytes(req), iod->nents);
	return BLK_STS_IOERR;
}

static void nvme_pci_sgl_set_data(struct nvme_sgl_desc *sge,
		struct scatterlist *sg)
{
	sge->addr = cpu_to_le64(sg_dma_address(sg));
	sge->length = cpu_to_le32(sg_dma_len(sg));
	sge->type = NVME_SGL_FMT_DATA_DESC << 4;
}

static void nvme_pci_sgl_set_seg(struct nvme_sgl_desc *sge,
		dma_addr_t dma_addr, int entries)
{
	sge->addr = cpu_to_le64(dma_addr);
	if (entries < SGES_PER_PAGE) {
		sge->length = cpu_to_le32(entries * sizeof(*sge));
		sge->type = NVME_SGL_FMT_LAST_SEG_DESC << 4;
	} else {
		sge->length = cpu_to_le32(PAGE_SIZE);
		sge->type = NVME_SGL_FMT_SEG_DESC << 4;
	}
}

static blk_status_t nvme_pci_setup_sgls(struct nvme_dev *dev,
		struct request *req, struct nvme_rw_command *cmd, int entries)
{
	struct nvme_iod *iod = blk_mq_rq_to_pdu(req);
	struct dma_pool *pool;
	struct nvme_sgl_desc *sg_list;
	struct scatterlist *sg = iod->sg;
	dma_addr_t sgl_dma;
	int i = 0;

	/* setting the transfer type as SGL */
	cmd->flags = NVME_CMD_SGL_METABUF;

	if (entries == 1) {
		nvme_pci_sgl_set_data(&cmd->dptr.sgl, sg);
		return BLK_STS_OK;
	}

	if (entries <= (256 / sizeof(struct nvme_sgl_desc))) {
		pool = dev->prp_small_pool;
		iod->npages = 0;
	} else {
		pool = dev->prp_page_pool;
		iod->npages = 1;
	}

	sg_list = dma_pool_alloc(pool, GFP_ATOMIC, &sgl_dma);
	if (!sg_list) {
		iod->npages = -1;
		return BLK_STS_RESOURCE;
	}

	nvme_pci_iod_list(req)[0] = sg_list;
	iod->first_dma = sgl_dma;

	nvme_pci_sgl_set_seg(&cmd->dptr.sgl, sgl_dma, entries);

	do {
		if (i == SGES_PER_PAGE) {
			struct nvme_sgl_desc *old_sg_desc = sg_list;
			struct nvme_sgl_desc *link = &old_sg_desc[i - 1];

			sg_list = dma_pool_alloc(pool, GFP_ATOMIC, &sgl_dma);
			if (!sg_list)
				return BLK_STS_RESOURCE;

			i = 0;
			nvme_pci_iod_list(req)[iod->npages++] = sg_list;
			sg_list[i++] = *link;
			nvme_pci_sgl_set_seg(link, sgl_dma, entries);
		}

		nvme_pci_sgl_set_data(&sg_list[i++], sg);
		sg = sg_next(sg);
	} while (--entries > 0);

	return BLK_STS_OK;
}

static blk_status_t nvme_setup_prp_simple(struct nvme_dev *dev,
		struct request *req, struct nvme_rw_command *cmnd,
		struct bio_vec *bv)
{
	struct nvme_iod *iod = blk_mq_rq_to_pdu(req);
	unsigned int offset = bv->bv_offset & (NVME_CTRL_PAGE_SIZE - 1);
	unsigned int first_prp_len = NVME_CTRL_PAGE_SIZE - offset;

	iod->first_dma = dma_map_bvec(dev->dev, bv, rq_dma_dir(req), 0);
	if (dma_mapping_error(dev->dev, iod->first_dma))
		return BLK_STS_RESOURCE;
	iod->dma_len = bv->bv_len;

	cmnd->dptr.prp1 = cpu_to_le64(iod->first_dma);
	if (bv->bv_len > first_prp_len)
		cmnd->dptr.prp2 = cpu_to_le64(iod->first_dma + first_prp_len);
	return BLK_STS_OK;
}

static blk_status_t nvme_setup_sgl_simple(struct nvme_dev *dev,
		struct request *req, struct nvme_rw_command *cmnd,
		struct bio_vec *bv)
{
	struct nvme_iod *iod = blk_mq_rq_to_pdu(req);

	iod->first_dma = dma_map_bvec(dev->dev, bv, rq_dma_dir(req), 0);
	if (dma_mapping_error(dev->dev, iod->first_dma))
		return BLK_STS_RESOURCE;
	iod->dma_len = bv->bv_len;

	cmnd->flags = NVME_CMD_SGL_METABUF;
	cmnd->dptr.sgl.addr = cpu_to_le64(iod->first_dma);
	cmnd->dptr.sgl.length = cpu_to_le32(iod->dma_len);
	cmnd->dptr.sgl.type = NVME_SGL_FMT_DATA_DESC << 4;
	return BLK_STS_OK;
}

static blk_status_t nvme_map_data(struct nvme_dev *dev, struct request *req,
		struct nvme_command *cmnd)
{
	struct nvme_iod *iod = blk_mq_rq_to_pdu(req);
	blk_status_t ret = BLK_STS_RESOURCE;
	int nr_mapped;

	if (blk_rq_nr_phys_segments(req) == 1) {
		struct bio_vec bv = req_bvec(req);

		if (!is_pci_p2pdma_page(bv.bv_page)) {
			if (bv.bv_offset + bv.bv_len <= NVME_CTRL_PAGE_SIZE * 2)
				return nvme_setup_prp_simple(dev, req,
							     &cmnd->rw, &bv);

			if (iod->nvmeq->qid &&
			    dev->ctrl.sgls & ((1 << 0) | (1 << 1)))
				return nvme_setup_sgl_simple(dev, req,
							     &cmnd->rw, &bv);
		}
	}

	iod->dma_len = 0;
	iod->sg = mempool_alloc(dev->iod_mempool, GFP_ATOMIC);
	if (!iod->sg)
		return BLK_STS_RESOURCE;
	sg_init_table(iod->sg, blk_rq_nr_phys_segments(req));
	iod->nents = blk_rq_map_sg(req->q, req, iod->sg);
	if (!iod->nents)
		goto out;

	if (is_pci_p2pdma_page(sg_page(iod->sg)))
		nr_mapped = pci_p2pdma_map_sg_attrs(dev->dev, iod->sg,
				iod->nents, rq_dma_dir(req), DMA_ATTR_NO_WARN);
	else
		nr_mapped = dma_map_sg_attrs(dev->dev, iod->sg, iod->nents,
					     rq_dma_dir(req), DMA_ATTR_NO_WARN);
	if (!nr_mapped)
		goto out;

	iod->use_sgl = nvme_pci_use_sgls(dev, req);
	if (iod->use_sgl)
		ret = nvme_pci_setup_sgls(dev, req, &cmnd->rw, nr_mapped);
	else
		ret = nvme_pci_setup_prps(dev, req, &cmnd->rw);
out:
	if (ret != BLK_STS_OK)
		nvme_unmap_data(dev, req);
	return ret;
}

static blk_status_t nvme_map_metadata(struct nvme_dev *dev, struct request *req,
		struct nvme_command *cmnd)
{
	struct nvme_iod *iod = blk_mq_rq_to_pdu(req);

	iod->meta_dma = dma_map_bvec(dev->dev, rq_integrity_vec(req),
			rq_dma_dir(req), 0);
	if (dma_mapping_error(dev->dev, iod->meta_dma))
		return BLK_STS_IOERR;
	cmnd->rw.metadata = cpu_to_le64(iod->meta_dma);
	return BLK_STS_OK;
}

/*
 * NOTE: ns is NULL when called on the admin queue.
 */
static blk_status_t nvme_queue_rq(struct blk_mq_hw_ctx *hctx,
			 const struct blk_mq_queue_data *bd)
{
	struct nvme_ns *ns = hctx->queue->queuedata;
	struct nvme_queue *nvmeq = hctx->driver_data;
	struct nvme_dev *dev = nvmeq->dev;
	struct request *req = bd->rq;
	struct nvme_iod *iod = blk_mq_rq_to_pdu(req);
	struct nvme_command cmnd;
	blk_status_t ret;

	iod->aborted = 0;
	iod->npages = -1;
	iod->nents = 0;

	/*
	 * We should not need to do this, but we're still using this to
	 * ensure we can drain requests on a dying queue.
	 */
	if (unlikely(!test_bit(NVMEQ_ENABLED, &nvmeq->flags)))
		return BLK_STS_IOERR;

	ret = nvme_setup_cmd(ns, req, &cmnd);
	if (ret)
		return ret;

	if (blk_rq_nr_phys_segments(req)) {
		ret = nvme_map_data(dev, req, &cmnd);
		if (ret)
			goto out_free_cmd;
	}

	if (blk_integrity_rq(req)) {
		ret = nvme_map_metadata(dev, req, &cmnd);
		if (ret)
			goto out_unmap_data;
	}

	blk_mq_start_request(req);
	nvme_submit_cmd(nvmeq, &cmnd, bd->last);
	return BLK_STS_OK;
out_unmap_data:
	nvme_unmap_data(dev, req);
out_free_cmd:
	nvme_cleanup_cmd(req);
	return ret;
}

static void nvme_pci_complete_rq(struct request *req)
{
	struct nvme_iod *iod = blk_mq_rq_to_pdu(req);
	struct nvme_dev *dev = iod->nvmeq->dev;

	if (blk_integrity_rq(req))
		dma_unmap_page(dev->dev, iod->meta_dma,
			       rq_integrity_vec(req)->bv_len, rq_data_dir(req));
	if (blk_rq_nr_phys_segments(req))
		nvme_unmap_data(dev, req);
	nvme_complete_rq(req);
}

/* We read the CQE phase first to check if the rest of the entry is valid */
static inline bool nvme_cqe_pending(struct nvme_queue *nvmeq)
{
	struct nvme_completion *hcqe = &nvmeq->cqes[nvmeq->cq_head];

	return (le16_to_cpu(READ_ONCE(hcqe->status)) & 1) == nvmeq->cq_phase;
}

static inline void nvme_ring_cq_doorbell(struct nvme_queue *nvmeq)
{
	u16 head = nvmeq->cq_head;

	if (nvme_dbbuf_update_and_check_event(head, nvmeq->dbbuf_cq_db,
					      nvmeq->dbbuf_cq_ei))
		writel(head, nvmeq->q_db + nvmeq->dev->db_stride);
}

static inline struct blk_mq_tags *nvme_queue_tagset(struct nvme_queue *nvmeq)
{
	if (!nvmeq->qid)
		return nvmeq->dev->admin_tagset.tags[0];
	return nvmeq->dev->tagset.tags[nvmeq->qid - 1];
}

static inline void nvme_handle_cqe(struct nvme_queue *nvmeq, u16 idx)
{
	struct nvme_completion *cqe = &nvmeq->cqes[idx];
	struct request *req;

	if (unlikely(cqe->command_id >= nvmeq->q_depth)) {
		dev_warn(nvmeq->dev->ctrl.device,
			"invalid id %d completed on queue %d\n",
			cqe->command_id, le16_to_cpu(cqe->sq_id));
		return;
	}

	/*
	 * AEN requests are special as they don't time out and can
	 * survive any kind of queue freeze and often don't respond to
	 * aborts.  We don't even bother to allocate a struct request
	 * for them but rather special case them here.
	 */
	if (unlikely(nvme_is_aen_req(nvmeq->qid, cqe->command_id))) {
		nvme_complete_async_event(&nvmeq->dev->ctrl,
				cqe->status, &cqe->result);
		return;
	}

	req = blk_mq_tag_to_rq(nvme_queue_tagset(nvmeq), cqe->command_id);
	trace_nvme_sq(req, cqe->sq_head, nvmeq->sq_tail);
	if (!nvme_end_request(req, cqe->status, cqe->result))
		nvme_pci_complete_rq(req);
}

static inline void nvme_update_cq_head(struct nvme_queue *nvmeq)
{
	u16 tmp = nvmeq->cq_head + 1;

	if (tmp == nvmeq->q_depth) {
		nvmeq->cq_head = 0;
		nvmeq->cq_phase ^= 1;
	} else {
		nvmeq->cq_head = tmp;
	}
}

static inline int nvme_process_cq(struct nvme_queue *nvmeq)
{
	int found = 0;

	while (nvme_cqe_pending(nvmeq)) {
		found++;
		/*
		 * load-load control dependency between phase and the rest of
		 * the cqe requires a full read memory barrier
		 */
		dma_rmb();
		nvme_handle_cqe(nvmeq, nvmeq->cq_head);
		nvme_update_cq_head(nvmeq);
	}

	if (found)
		nvme_ring_cq_doorbell(nvmeq);
	return found;
}

static irqreturn_t nvme_irq(int irq, void *data)
{
	struct nvme_queue *nvmeq = data;
	irqreturn_t ret = IRQ_NONE;

	/*
	 * The rmb/wmb pair ensures we see all updates from a previous run of
	 * the irq handler, even if that was on another CPU.
	 */
	rmb();
	if (nvme_process_cq(nvmeq))
		ret = IRQ_HANDLED;
	wmb();

	return ret;
}

static irqreturn_t nvme_irq_check(int irq, void *data)
{
	struct nvme_queue *nvmeq = data;

	if (nvme_cqe_pending(nvmeq))
		return IRQ_WAKE_THREAD;
	return IRQ_NONE;
}

/*
 * Poll for completions for any interrupt driven queue
 * Can be called from any context.
 */
static void nvme_poll_irqdisable(struct nvme_queue *nvmeq)
{
	struct pci_dev *pdev = to_pci_dev(nvmeq->dev->dev);

	WARN_ON_ONCE(test_bit(NVMEQ_POLLED, &nvmeq->flags));

	disable_irq(pci_irq_vector(pdev, nvmeq->cq_vector));
	nvme_process_cq(nvmeq);
	enable_irq(pci_irq_vector(pdev, nvmeq->cq_vector));
}

static int nvme_poll(struct blk_mq_hw_ctx *hctx)
{
	struct nvme_queue *nvmeq = hctx->driver_data;
	bool found;

	if (!nvme_cqe_pending(nvmeq))
		return 0;

	spin_lock(&nvmeq->cq_poll_lock);
	found = nvme_process_cq(nvmeq);
	spin_unlock(&nvmeq->cq_poll_lock);

	return found;
}

static void nvme_pci_submit_async_event(struct nvme_ctrl *ctrl)
{
	struct nvme_dev *dev = to_nvme_dev(ctrl);
	struct nvme_queue *nvmeq = &dev->queues[0];
	struct nvme_command c;

	memset(&c, 0, sizeof(c));
	c.common.opcode = nvme_admin_async_event;
	c.common.command_id = NVME_AQ_BLK_MQ_DEPTH;
	nvme_submit_cmd(nvmeq, &c, true);
}

static int adapter_delete_queue(struct nvme_dev *dev, u8 opcode, u16 id)
{
	struct nvme_command c;

	memset(&c, 0, sizeof(c));
	c.delete_queue.opcode = opcode;
	c.delete_queue.qid = cpu_to_le16(id);

	return nvme_submit_sync_cmd(dev->ctrl.admin_q, &c, NULL, 0);
}

static int adapter_alloc_cq(struct nvme_dev *dev, u16 qid,
		struct nvme_queue *nvmeq, s16 vector)
{
	struct nvme_command c;
	int flags = NVME_QUEUE_PHYS_CONTIG;

	if (!test_bit(NVMEQ_POLLED, &nvmeq->flags))
		flags |= NVME_CQ_IRQ_ENABLED;

	/*
	 * Note: we (ab)use the fact that the prp fields survive if no data
	 * is attached to the request.
	 */
	memset(&c, 0, sizeof(c));
	c.create_cq.opcode = nvme_admin_create_cq;
	c.create_cq.prp1 = cpu_to_le64(nvmeq->cq_dma_addr);
	c.create_cq.cqid = cpu_to_le16(qid);
	c.create_cq.qsize = cpu_to_le16(nvmeq->q_depth - 1);
	c.create_cq.cq_flags = cpu_to_le16(flags);
	c.create_cq.irq_vector = cpu_to_le16(vector);

	return nvme_submit_sync_cmd(dev->ctrl.admin_q, &c, NULL, 0);
}

static int adapter_alloc_sq(struct nvme_dev *dev, u16 qid,
						struct nvme_queue *nvmeq)
{
	struct nvme_ctrl *ctrl = &dev->ctrl;
	struct nvme_command c;
	int flags = NVME_QUEUE_PHYS_CONTIG;

	/*
	 * Some drives have a bug that auto-enables WRRU if MEDIUM isn't
	 * set. Since URGENT priority is zeroes, it makes all queues
	 * URGENT.
	 */
	if (ctrl->quirks & NVME_QUIRK_MEDIUM_PRIO_SQ)
		flags |= NVME_SQ_PRIO_MEDIUM;

	/*
	 * Note: we (ab)use the fact that the prp fields survive if no data
	 * is attached to the request.
	 */
	memset(&c, 0, sizeof(c));
	c.create_sq.opcode = nvme_admin_create_sq;
	c.create_sq.prp1 = cpu_to_le64(nvmeq->sq_dma_addr);
	c.create_sq.sqid = cpu_to_le16(qid);
	c.create_sq.qsize = cpu_to_le16(nvmeq->q_depth - 1);
	c.create_sq.sq_flags = cpu_to_le16(flags);
	c.create_sq.cqid = cpu_to_le16(qid);

	return nvme_submit_sync_cmd(dev->ctrl.admin_q, &c, NULL, 0);
}

static int adapter_delete_cq(struct nvme_dev *dev, u16 cqid)
{
	return adapter_delete_queue(dev, nvme_admin_delete_cq, cqid);
}

static int adapter_delete_sq(struct nvme_dev *dev, u16 sqid)
{
	return adapter_delete_queue(dev, nvme_admin_delete_sq, sqid);
}

static void abort_endio(struct request *req, blk_status_t error)
{
	struct nvme_iod *iod = blk_mq_rq_to_pdu(req);
	struct nvme_queue *nvmeq = iod->nvmeq;

	dev_warn(nvmeq->dev->ctrl.device,
		 "Abort status: 0x%x", nvme_req(req)->status);
	atomic_inc(&nvmeq->dev->ctrl.abort_limit);
	blk_mq_free_request(req);
}

static bool nvme_should_reset(struct nvme_dev *dev, u32 csts)
{
	/* If true, indicates loss of adapter communication, possibly by a
	 * NVMe Subsystem reset.
	 */
	bool nssro = dev->subsystem && (csts & NVME_CSTS_NSSRO);

	/* If there is a reset/reinit ongoing, we shouldn't reset again. */
	switch (dev->ctrl.state) {
	case NVME_CTRL_RESETTING:
	case NVME_CTRL_CONNECTING:
		return false;
	default:
		break;
	}

	/* We shouldn't reset unless the controller is on fatal error state
	 * _or_ if we lost the communication with it.
	 */
	if (!(csts & NVME_CSTS_CFS) && !nssro)
		return false;

	return true;
}

static void nvme_warn_reset(struct nvme_dev *dev, u32 csts)
{
	/* Read a config register to help see what died. */
	u16 pci_status;
	int result;

	result = pci_read_config_word(to_pci_dev(dev->dev), PCI_STATUS,
				      &pci_status);
	if (result == PCIBIOS_SUCCESSFUL)
		dev_warn(dev->ctrl.device,
			 "controller is down; will reset: CSTS=0x%x, PCI_STATUS=0x%hx\n",
			 csts, pci_status);
	else
		dev_warn(dev->ctrl.device,
			 "controller is down; will reset: CSTS=0x%x, PCI_STATUS read failed (%d)\n",
			 csts, result);
}

static enum blk_eh_timer_return nvme_timeout(struct request *req, bool reserved)
{
	struct nvme_iod *iod = blk_mq_rq_to_pdu(req);
	struct nvme_queue *nvmeq = iod->nvmeq;
	struct nvme_dev *dev = nvmeq->dev;
	struct request *abort_req;
	struct nvme_command cmd;
	u32 csts = readl(dev->bar + NVME_REG_CSTS);

	/* If PCI error recovery process is happening, we cannot reset or
	 * the recovery mechanism will surely fail.
	 */
	mb();
	if (pci_channel_offline(to_pci_dev(dev->dev)))
		return BLK_EH_RESET_TIMER;

	/*
	 * Reset immediately if the controller is failed
	 */
	if (nvme_should_reset(dev, csts)) {
		nvme_warn_reset(dev, csts);
		nvme_dev_disable(dev, false);
		nvme_reset_ctrl(&dev->ctrl);
		return BLK_EH_DONE;
	}

	/*
	 * Did we miss an interrupt?
	 */
	if (test_bit(NVMEQ_POLLED, &nvmeq->flags))
		nvme_poll(req->mq_hctx);
	else
		nvme_poll_irqdisable(nvmeq);

	if (blk_mq_request_completed(req)) {
		dev_warn(dev->ctrl.device,
			 "I/O %d QID %d timeout, completion polled\n",
			 req->tag, nvmeq->qid);
		return BLK_EH_DONE;
	}

	/*
	 * Shutdown immediately if controller times out while starting. The
	 * reset work will see the pci device disabled when it gets the forced
	 * cancellation error. All outstanding requests are completed on
	 * shutdown, so we return BLK_EH_DONE.
	 */
	switch (dev->ctrl.state) {
	case NVME_CTRL_CONNECTING:
		nvme_change_ctrl_state(&dev->ctrl, NVME_CTRL_DELETING);
		/* fall through */
	case NVME_CTRL_DELETING:
		dev_warn_ratelimited(dev->ctrl.device,
			 "I/O %d QID %d timeout, disable controller\n",
			 req->tag, nvmeq->qid);
		nvme_dev_disable(dev, true);
		nvme_req(req)->flags |= NVME_REQ_CANCELLED;
		return BLK_EH_DONE;
	case NVME_CTRL_RESETTING:
		return BLK_EH_RESET_TIMER;
	default:
		break;
	}

	/*
	 * Shutdown the controller immediately and schedule a reset if the
	 * command was already aborted once before and still hasn't been
	 * returned to the driver, or if this is the admin queue.
	 */
	if (!nvmeq->qid || iod->aborted) {
		dev_warn(dev->ctrl.device,
			 "I/O %d QID %d timeout, reset controller\n",
			 req->tag, nvmeq->qid);
		nvme_dev_disable(dev, false);
		nvme_reset_ctrl(&dev->ctrl);

		nvme_req(req)->flags |= NVME_REQ_CANCELLED;
		return BLK_EH_DONE;
	}

	if (atomic_dec_return(&dev->ctrl.abort_limit) < 0) {
		atomic_inc(&dev->ctrl.abort_limit);
		return BLK_EH_RESET_TIMER;
	}
	iod->aborted = 1;

	memset(&cmd, 0, sizeof(cmd));
	cmd.abort.opcode = nvme_admin_abort_cmd;
	cmd.abort.cid = req->tag;
	cmd.abort.sqid = cpu_to_le16(nvmeq->qid);

	dev_warn(nvmeq->dev->ctrl.device,
		"I/O %d QID %d timeout, aborting\n",
		 req->tag, nvmeq->qid);

	abort_req = nvme_alloc_request(dev->ctrl.admin_q, &cmd,
			BLK_MQ_REQ_NOWAIT, NVME_QID_ANY);
	if (IS_ERR(abort_req)) {
		atomic_inc(&dev->ctrl.abort_limit);
		return BLK_EH_RESET_TIMER;
	}

	abort_req->timeout = ADMIN_TIMEOUT;
	abort_req->end_io_data = NULL;
	blk_execute_rq_nowait(abort_req->q, NULL, abort_req, 0, abort_endio);

	/*
	 * The aborted req will be completed on receiving the abort req.
	 * We enable the timer again. If hit twice, it'll cause a device reset,
	 * as the device then is in a faulty state.
	 */
	return BLK_EH_RESET_TIMER;
}

static void nvme_free_queue(struct nvme_queue *nvmeq)
{
	dma_free_coherent(nvmeq->dev->dev, CQ_SIZE(nvmeq),
				(void *)nvmeq->cqes, nvmeq->cq_dma_addr);
	if (!nvmeq->sq_cmds)
		return;

	if (test_and_clear_bit(NVMEQ_SQ_CMB, &nvmeq->flags)) {
		pci_free_p2pmem(to_pci_dev(nvmeq->dev->dev),
				nvmeq->sq_cmds, SQ_SIZE(nvmeq));
	} else {
		dma_free_coherent(nvmeq->dev->dev, SQ_SIZE(nvmeq),
				nvmeq->sq_cmds, nvmeq->sq_dma_addr);
	}
}

static void nvme_free_queues(struct nvme_dev *dev, int lowest)
{
	int i;

	for (i = dev->ctrl.queue_count - 1; i >= lowest; i--) {
		dev->ctrl.queue_count--;
		nvme_free_queue(&dev->queues[i]);
	}
}

/**
 * nvme_suspend_queue - put queue into suspended state
 * @nvmeq: queue to suspend
 */
static int nvme_suspend_queue(struct nvme_queue *nvmeq)
{
	if (!test_and_clear_bit(NVMEQ_ENABLED, &nvmeq->flags))
		return 1;

	/* ensure that nvme_queue_rq() sees NVMEQ_ENABLED cleared */
	mb();

	nvmeq->dev->online_queues--;
	if (!nvmeq->qid && nvmeq->dev->ctrl.admin_q)
		blk_mq_quiesce_queue(nvmeq->dev->ctrl.admin_q);
	if (!test_and_clear_bit(NVMEQ_POLLED, &nvmeq->flags))
		pci_free_irq(to_pci_dev(nvmeq->dev->dev), nvmeq->cq_vector, nvmeq);
	return 0;
}

static void nvme_suspend_io_queues(struct nvme_dev *dev)
{
	int i;

	for (i = dev->ctrl.queue_count - 1; i > 0; i--)
		nvme_suspend_queue(&dev->queues[i]);
}

static void nvme_disable_admin_queue(struct nvme_dev *dev, bool shutdown)
{
	struct nvme_queue *nvmeq = &dev->queues[0];

	if (shutdown)
		nvme_shutdown_ctrl(&dev->ctrl);
	else
		nvme_disable_ctrl(&dev->ctrl);

	nvme_poll_irqdisable(nvmeq);
}

/*
 * Called only on a device that has been disabled and after all other threads
 * that can check this device's completion queues have synced, except
 * nvme_poll(). This is the last chance for the driver to see a natural
 * completion before nvme_cancel_request() terminates all incomplete requests.
 */
static void nvme_reap_pending_cqes(struct nvme_dev *dev)
{
	int i;

	for (i = dev->ctrl.queue_count - 1; i > 0; i--) {
		spin_lock(&dev->queues[i].cq_poll_lock);
		nvme_process_cq(&dev->queues[i]);
		spin_unlock(&dev->queues[i].cq_poll_lock);
	}
}

static int nvme_cmb_qdepth(struct nvme_dev *dev, int nr_io_queues,
				int entry_size)
{
	int q_depth = dev->q_depth;
	unsigned q_size_aligned = roundup(q_depth * entry_size,
					  NVME_CTRL_PAGE_SIZE);

	if (q_size_aligned * nr_io_queues > dev->cmb_size) {
		u64 mem_per_q = div_u64(dev->cmb_size, nr_io_queues);

		mem_per_q = round_down(mem_per_q, NVME_CTRL_PAGE_SIZE);
		q_depth = div_u64(mem_per_q, entry_size);

		/*
		 * Ensure the reduced q_depth is above some threshold where it
		 * would be better to map queues in system memory with the
		 * original depth
		 */
		if (q_depth < 64)
			return -ENOMEM;
	}

	return q_depth;
}

static int nvme_alloc_sq_cmds(struct nvme_dev *dev, struct nvme_queue *nvmeq,
				int qid)
{
	struct pci_dev *pdev = to_pci_dev(dev->dev);

	if (qid && dev->cmb_use_sqes && (dev->cmbsz & NVME_CMBSZ_SQS)) {
		nvmeq->sq_cmds = pci_alloc_p2pmem(pdev, SQ_SIZE(nvmeq));
		if (nvmeq->sq_cmds) {
			nvmeq->sq_dma_addr = pci_p2pmem_virt_to_bus(pdev,
							nvmeq->sq_cmds);
			if (nvmeq->sq_dma_addr) {
				set_bit(NVMEQ_SQ_CMB, &nvmeq->flags);
				return 0;
			}

			pci_free_p2pmem(pdev, nvmeq->sq_cmds, SQ_SIZE(nvmeq));
		}
	}

	nvmeq->sq_cmds = dma_alloc_coherent(dev->dev, SQ_SIZE(nvmeq),
				&nvmeq->sq_dma_addr, GFP_KERNEL);
	if (!nvmeq->sq_cmds)
		return -ENOMEM;
	return 0;
}

static int nvme_alloc_queue(struct nvme_dev *dev, int qid, int depth)
{
	struct nvme_queue *nvmeq = &dev->queues[qid];

	if (dev->ctrl.queue_count > qid)
		return 0;

	nvmeq->sqes = qid ? dev->io_sqes : NVME_ADM_SQES;
	nvmeq->q_depth = depth;
	nvmeq->cqes = dma_alloc_coherent(dev->dev, CQ_SIZE(nvmeq),
					 &nvmeq->cq_dma_addr, GFP_KERNEL);
	if (!nvmeq->cqes)
		goto free_nvmeq;

	if (nvme_alloc_sq_cmds(dev, nvmeq, qid))
		goto free_cqdma;

	nvmeq->dev = dev;
	spin_lock_init(&nvmeq->sq_lock);
	spin_lock_init(&nvmeq->cq_poll_lock);
	nvmeq->cq_head = 0;
	nvmeq->cq_phase = 1;
	nvmeq->q_db = &dev->dbs[qid * 2 * dev->db_stride];
	nvmeq->qid = qid;
	dev->ctrl.queue_count++;

	return 0;

 free_cqdma:
	dma_free_coherent(dev->dev, CQ_SIZE(nvmeq), (void *)nvmeq->cqes,
			  nvmeq->cq_dma_addr);
 free_nvmeq:
	return -ENOMEM;
}

static int queue_request_irq(struct nvme_queue *nvmeq)
{
	struct pci_dev *pdev = to_pci_dev(nvmeq->dev->dev);
	int nr = nvmeq->dev->ctrl.instance;

	if (use_threaded_interrupts) {
		return pci_request_irq(pdev, nvmeq->cq_vector, nvme_irq_check,
				nvme_irq, nvmeq, "nvme%dq%d", nr, nvmeq->qid);
	} else {
		return pci_request_irq(pdev, nvmeq->cq_vector, nvme_irq,
				NULL, nvmeq, "nvme%dq%d", nr, nvmeq->qid);
	}
}

static void nvme_init_queue(struct nvme_queue *nvmeq, u16 qid)
{
	struct nvme_dev *dev = nvmeq->dev;

	nvmeq->sq_tail = 0;
	nvmeq->cq_head = 0;
	nvmeq->cq_phase = 1;
	nvmeq->q_db = &dev->dbs[qid * 2 * dev->db_stride];
	memset((void *)nvmeq->cqes, 0, CQ_SIZE(nvmeq));
	nvme_dbbuf_init(dev, nvmeq, qid);
	dev->online_queues++;
	wmb(); /* ensure the first interrupt sees the initialization */
}

static int nvme_create_queue(struct nvme_queue *nvmeq, int qid, bool polled)
{
	struct nvme_dev *dev = nvmeq->dev;
	int result;
	u16 vector = 0;

	clear_bit(NVMEQ_DELETE_ERROR, &nvmeq->flags);

	/*
	 * A queue's vector matches the queue identifier unless the controller
	 * has only one vector available.
	 */
	if (!polled)
		vector = dev->num_vecs == 1 ? 0 : qid;
	else
		set_bit(NVMEQ_POLLED, &nvmeq->flags);

	result = adapter_alloc_cq(dev, qid, nvmeq, vector);
	if (result)
		return result;

	result = adapter_alloc_sq(dev, qid, nvmeq);
	if (result < 0)
		return result;
	if (result)
		goto release_cq;

	nvmeq->cq_vector = vector;
	nvme_init_queue(nvmeq, qid);

	if (!polled) {
		result = queue_request_irq(nvmeq);
		if (result < 0)
			goto release_sq;
	}

	set_bit(NVMEQ_ENABLED, &nvmeq->flags);
	return result;

release_sq:
	dev->online_queues--;
	adapter_delete_sq(dev, qid);
release_cq:
	adapter_delete_cq(dev, qid);
	return result;
}

static const struct blk_mq_ops nvme_mq_admin_ops = {
	.queue_rq	= nvme_queue_rq,
	.complete	= nvme_pci_complete_rq,
	.init_hctx	= nvme_admin_init_hctx,
	.init_request	= nvme_init_request,
	.timeout	= nvme_timeout,
};

static const struct blk_mq_ops nvme_mq_ops = {
	.queue_rq	= nvme_queue_rq,
	.complete	= nvme_pci_complete_rq,
	.commit_rqs	= nvme_commit_rqs,
	.init_hctx	= nvme_init_hctx,
	.init_request	= nvme_init_request,
	.map_queues	= nvme_pci_map_queues,
	.timeout	= nvme_timeout,
	.poll		= nvme_poll,
};

static void nvme_dev_remove_admin(struct nvme_dev *dev)
{
	if (dev->ctrl.admin_q && !blk_queue_dying(dev->ctrl.admin_q)) {
		/*
		 * If the controller was reset during removal, it's possible
		 * user requests may be waiting on a stopped queue. Start the
		 * queue to flush these to completion.
		 */
		blk_mq_unquiesce_queue(dev->ctrl.admin_q);
		blk_cleanup_queue(dev->ctrl.admin_q);
		blk_mq_free_tag_set(&dev->admin_tagset);
	}
}

static int nvme_alloc_admin_tags(struct nvme_dev *dev)
{
	if (!dev->ctrl.admin_q) {
		dev->admin_tagset.ops = &nvme_mq_admin_ops;
		dev->admin_tagset.nr_hw_queues = 1;

		dev->admin_tagset.queue_depth = NVME_AQ_MQ_TAG_DEPTH;
		dev->admin_tagset.timeout = ADMIN_TIMEOUT;
		dev->admin_tagset.numa_node = dev->ctrl.numa_node;
		dev->admin_tagset.cmd_size = sizeof(struct nvme_iod);
		dev->admin_tagset.flags = BLK_MQ_F_NO_SCHED;
		dev->admin_tagset.driver_data = dev;

		if (blk_mq_alloc_tag_set(&dev->admin_tagset))
			return -ENOMEM;
		dev->ctrl.admin_tagset = &dev->admin_tagset;

		dev->ctrl.admin_q = blk_mq_init_queue(&dev->admin_tagset);
		if (IS_ERR(dev->ctrl.admin_q)) {
			blk_mq_free_tag_set(&dev->admin_tagset);
			return -ENOMEM;
		}
		if (!blk_get_queue(dev->ctrl.admin_q)) {
			nvme_dev_remove_admin(dev);
			dev->ctrl.admin_q = NULL;
			return -ENODEV;
		}
	} else
		blk_mq_unquiesce_queue(dev->ctrl.admin_q);

	return 0;
}

static unsigned long db_bar_size(struct nvme_dev *dev, unsigned nr_io_queues)
{
	return NVME_REG_DBS + ((nr_io_queues + 1) * 8 * dev->db_stride);
}

static int nvme_remap_bar(struct nvme_dev *dev, unsigned long size)
{
	struct pci_dev *pdev = to_pci_dev(dev->dev);

	if (size <= dev->bar_mapped_size)
		return 0;
	if (size > pci_resource_len(pdev, 0))
		return -ENOMEM;
	if (dev->bar)
		iounmap(dev->bar);
	dev->bar = ioremap(pci_resource_start(pdev, 0), size);
	if (!dev->bar) {
		dev->bar_mapped_size = 0;
		return -ENOMEM;
	}
	dev->bar_mapped_size = size;
	dev->dbs = dev->bar + NVME_REG_DBS;

	return 0;
}

static int nvme_pci_configure_admin_queue(struct nvme_dev *dev)
{
	int result;
	u32 aqa;
	struct nvme_queue *nvmeq;

	result = nvme_remap_bar(dev, db_bar_size(dev, 0));
	if (result < 0)
		return result;

	dev->subsystem = readl(dev->bar + NVME_REG_VS) >= NVME_VS(1, 1, 0) ?
				NVME_CAP_NSSRC(dev->ctrl.cap) : 0;

	if (dev->subsystem &&
	    (readl(dev->bar + NVME_REG_CSTS) & NVME_CSTS_NSSRO))
		writel(NVME_CSTS_NSSRO, dev->bar + NVME_REG_CSTS);

	result = nvme_disable_ctrl(&dev->ctrl);
	if (result < 0)
		return result;

	result = nvme_alloc_queue(dev, 0, NVME_AQ_DEPTH);
	if (result)
		return result;

	dev->ctrl.numa_node = dev_to_node(dev->dev);

	nvmeq = &dev->queues[0];
	aqa = nvmeq->q_depth - 1;
	aqa |= aqa << 16;

	writel(aqa, dev->bar + NVME_REG_AQA);
	lo_hi_writeq(nvmeq->sq_dma_addr, dev->bar + NVME_REG_ASQ);
	lo_hi_writeq(nvmeq->cq_dma_addr, dev->bar + NVME_REG_ACQ);

	result = nvme_enable_ctrl(&dev->ctrl);
	if (result)
		return result;

	nvmeq->cq_vector = 0;
	nvme_init_queue(nvmeq, 0);
	result = queue_request_irq(nvmeq);
	if (result) {
		dev->online_queues--;
		return result;
	}

	set_bit(NVMEQ_ENABLED, &nvmeq->flags);
	return result;
}

static int nvme_create_io_queues(struct nvme_dev *dev)
{
	unsigned i, max, rw_queues;
	int ret = 0;

	for (i = dev->ctrl.queue_count; i <= dev->max_qid; i++) {
		if (nvme_alloc_queue(dev, i, dev->q_depth)) {
			ret = -ENOMEM;
			break;
		}
	}

	max = min(dev->max_qid, dev->ctrl.queue_count - 1);
	if (max != 1 && dev->io_queues[HCTX_TYPE_POLL]) {
		rw_queues = dev->io_queues[HCTX_TYPE_DEFAULT] +
				dev->io_queues[HCTX_TYPE_READ];
	} else {
		rw_queues = max;
	}

	for (i = dev->online_queues; i <= max; i++) {
		bool polled = i > rw_queues;

		ret = nvme_create_queue(&dev->queues[i], i, polled);
		if (ret)
			break;
	}

	/*
	 * Ignore failing Create SQ/CQ commands, we can continue with less
	 * than the desired amount of queues, and even a controller without
	 * I/O queues can still be used to issue admin commands.  This might
	 * be useful to upgrade a buggy firmware for example.
	 */
	return ret >= 0 ? 0 : ret;
}

static ssize_t nvme_cmb_show(struct device *dev,
			     struct device_attribute *attr,
			     char *buf)
{
	struct nvme_dev *ndev = to_nvme_dev(dev_get_drvdata(dev));

	return scnprintf(buf, PAGE_SIZE, "cmbloc : x%08x\ncmbsz  : x%08x\n",
		       ndev->cmbloc, ndev->cmbsz);
}
static DEVICE_ATTR(cmb, S_IRUGO, nvme_cmb_show, NULL);

static u64 nvme_cmb_size_unit(struct nvme_dev *dev)
{
	u8 szu = (dev->cmbsz >> NVME_CMBSZ_SZU_SHIFT) & NVME_CMBSZ_SZU_MASK;

	return 1ULL << (12 + 4 * szu);
}

static u32 nvme_cmb_size(struct nvme_dev *dev)
{
	return (dev->cmbsz >> NVME_CMBSZ_SZ_SHIFT) & NVME_CMBSZ_SZ_MASK;
}

static void nvme_map_cmb(struct nvme_dev *dev)
{
	u64 size, offset;
	resource_size_t bar_size;
	struct pci_dev *pdev = to_pci_dev(dev->dev);
	int bar;

	if (dev->cmb_size)
		return;

	dev->cmbsz = readl(dev->bar + NVME_REG_CMBSZ);
	if (!dev->cmbsz)
		return;
	dev->cmbloc = readl(dev->bar + NVME_REG_CMBLOC);

	size = nvme_cmb_size_unit(dev) * nvme_cmb_size(dev);
	offset = nvme_cmb_size_unit(dev) * NVME_CMB_OFST(dev->cmbloc);
	bar = NVME_CMB_BIR(dev->cmbloc);
	bar_size = pci_resource_len(pdev, bar);

	if (offset > bar_size)
		return;

	/*
	 * Controllers may support a CMB size larger than their BAR,
	 * for example, due to being behind a bridge. Reduce the CMB to
	 * the reported size of the BAR
	 */
	if (size > bar_size - offset)
		size = bar_size - offset;

	if (pci_p2pdma_add_resource(pdev, bar, size, offset)) {
		dev_warn(dev->ctrl.device,
			 "failed to register the CMB\n");
		return;
	}

	dev->cmb_size = size;
	dev->cmb_use_sqes = use_cmb_sqes && (dev->cmbsz & NVME_CMBSZ_SQS);

	if ((dev->cmbsz & (NVME_CMBSZ_WDS | NVME_CMBSZ_RDS)) ==
			(NVME_CMBSZ_WDS | NVME_CMBSZ_RDS))
		pci_p2pmem_publish(pdev, true);

	if (sysfs_add_file_to_group(&dev->ctrl.device->kobj,
				    &dev_attr_cmb.attr, NULL))
		dev_warn(dev->ctrl.device,
			 "failed to add sysfs attribute for CMB\n");
}

static inline void nvme_release_cmb(struct nvme_dev *dev)
{
	if (dev->cmb_size) {
		sysfs_remove_file_from_group(&dev->ctrl.device->kobj,
					     &dev_attr_cmb.attr, NULL);
		dev->cmb_size = 0;
	}
}

static int nvme_set_host_mem(struct nvme_dev *dev, u32 bits)
{
	u32 host_mem_size = dev->host_mem_size >> NVME_CTRL_PAGE_SHIFT;
	u64 dma_addr = dev->host_mem_descs_dma;
	struct nvme_command c;
	int ret;

	memset(&c, 0, sizeof(c));
	c.features.opcode	= nvme_admin_set_features;
	c.features.fid		= cpu_to_le32(NVME_FEAT_HOST_MEM_BUF);
	c.features.dword11	= cpu_to_le32(bits);
	c.features.dword12	= cpu_to_le32(host_mem_size);
	c.features.dword13	= cpu_to_le32(lower_32_bits(dma_addr));
	c.features.dword14	= cpu_to_le32(upper_32_bits(dma_addr));
	c.features.dword15	= cpu_to_le32(dev->nr_host_mem_descs);

	ret = nvme_submit_sync_cmd(dev->ctrl.admin_q, &c, NULL, 0);
	if (ret) {
		dev_warn(dev->ctrl.device,
			 "failed to set host mem (err %d, flags %#x).\n",
			 ret, bits);
	}
	return ret;
}

static void nvme_free_host_mem(struct nvme_dev *dev)
{
	int i;

	for (i = 0; i < dev->nr_host_mem_descs; i++) {
		struct nvme_host_mem_buf_desc *desc = &dev->host_mem_descs[i];
		size_t size = le32_to_cpu(desc->size) * NVME_CTRL_PAGE_SIZE;

		dma_free_attrs(dev->dev, size, dev->host_mem_desc_bufs[i],
			       le64_to_cpu(desc->addr),
			       DMA_ATTR_NO_KERNEL_MAPPING | DMA_ATTR_NO_WARN);
	}

	kfree(dev->host_mem_desc_bufs);
	dev->host_mem_desc_bufs = NULL;
	dma_free_coherent(dev->dev,
			dev->nr_host_mem_descs * sizeof(*dev->host_mem_descs),
			dev->host_mem_descs, dev->host_mem_descs_dma);
	dev->host_mem_descs = NULL;
	dev->nr_host_mem_descs = 0;
}

static int __nvme_alloc_host_mem(struct nvme_dev *dev, u64 preferred,
		u32 chunk_size)
{
	struct nvme_host_mem_buf_desc *descs;
	u32 max_entries, len;
	dma_addr_t descs_dma;
	int i = 0;
	void **bufs;
	u64 size, tmp;

	tmp = (preferred + chunk_size - 1);
	do_div(tmp, chunk_size);
	max_entries = tmp;

	if (dev->ctrl.hmmaxd && dev->ctrl.hmmaxd < max_entries)
		max_entries = dev->ctrl.hmmaxd;

	descs = dma_alloc_coherent(dev->dev, max_entries * sizeof(*descs),
				   &descs_dma, GFP_KERNEL);
	if (!descs)
		goto out;

	bufs = kcalloc(max_entries, sizeof(*bufs), GFP_KERNEL);
	if (!bufs)
		goto out_free_descs;

	for (size = 0; size < preferred && i < max_entries; size += len) {
		dma_addr_t dma_addr;

		len = min_t(u64, chunk_size, preferred - size);
		bufs[i] = dma_alloc_attrs(dev->dev, len, &dma_addr, GFP_KERNEL,
				DMA_ATTR_NO_KERNEL_MAPPING | DMA_ATTR_NO_WARN);
		if (!bufs[i])
			break;

		descs[i].addr = cpu_to_le64(dma_addr);
		descs[i].size = cpu_to_le32(len / NVME_CTRL_PAGE_SIZE);
		i++;
	}

	if (!size)
		goto out_free_bufs;

	dev->nr_host_mem_descs = i;
	dev->host_mem_size = size;
	dev->host_mem_descs = descs;
	dev->host_mem_descs_dma = descs_dma;
	dev->host_mem_desc_bufs = bufs;
	return 0;

out_free_bufs:
	while (--i >= 0) {
		size_t size = le32_to_cpu(descs[i].size) * NVME_CTRL_PAGE_SIZE;

		dma_free_attrs(dev->dev, size, bufs[i],
			       le64_to_cpu(descs[i].addr),
			       DMA_ATTR_NO_KERNEL_MAPPING | DMA_ATTR_NO_WARN);
	}

	kfree(bufs);
out_free_descs:
	dma_free_coherent(dev->dev, max_entries * sizeof(*descs), descs,
			descs_dma);
out:
	dev->host_mem_descs = NULL;
	return -ENOMEM;
}

static int nvme_alloc_host_mem(struct nvme_dev *dev, u64 min, u64 preferred)
{
	u64 min_chunk = min_t(u64, preferred, PAGE_SIZE * MAX_ORDER_NR_PAGES);
	u64 hmminds = max_t(u32, dev->ctrl.hmminds * 4096, PAGE_SIZE * 2);
	u64 chunk_size;

	/* start big and work our way down */
	for (chunk_size = min_chunk; chunk_size >= hmminds; chunk_size /= 2) {
		if (!__nvme_alloc_host_mem(dev, preferred, chunk_size)) {
			if (!min || dev->host_mem_size >= min)
				return 0;
			nvme_free_host_mem(dev);
		}
	}

	return -ENOMEM;
}

static int nvme_setup_host_mem(struct nvme_dev *dev)
{
	u64 max = (u64)max_host_mem_size_mb * SZ_1M;
	u64 preferred = (u64)dev->ctrl.hmpre * 4096;
	u64 min = (u64)dev->ctrl.hmmin * 4096;
	u32 enable_bits = NVME_HOST_MEM_ENABLE;
	int ret;

	preferred = min(preferred, max);
	if (min > max) {
		dev_warn(dev->ctrl.device,
			"min host memory (%lld MiB) above limit (%d MiB).\n",
			min >> ilog2(SZ_1M), max_host_mem_size_mb);
		nvme_free_host_mem(dev);
		return 0;
	}

	/*
	 * If we already have a buffer allocated check if we can reuse it.
	 */
	if (dev->host_mem_descs) {
		if (dev->host_mem_size >= min)
			enable_bits |= NVME_HOST_MEM_RETURN;
		else
			nvme_free_host_mem(dev);
	}

	if (!dev->host_mem_descs) {
		if (nvme_alloc_host_mem(dev, min, preferred)) {
			dev_warn(dev->ctrl.device,
				"failed to allocate host memory buffer.\n");
			return 0; /* controller must work without HMB */
		}

		dev_info(dev->ctrl.device,
			"allocated %lld MiB host memory buffer.\n",
			dev->host_mem_size >> ilog2(SZ_1M));
	}

	ret = nvme_set_host_mem(dev, enable_bits);
	if (ret)
		nvme_free_host_mem(dev);
	return ret;
}

/*
 * nirqs is the number of interrupts available for write and read
 * queues. The core already reserved an interrupt for the admin queue.
 */
static void nvme_calc_irq_sets(struct irq_affinity *affd, unsigned int nrirqs)
{
	struct nvme_dev *dev = affd->priv;
	unsigned int nr_read_queues, nr_write_queues = dev->nr_write_queues;

	/*
	 * If there is no interrupt available for queues, ensure that
	 * the default queue is set to 1. The affinity set size is
	 * also set to one, but the irq core ignores it for this case.
	 *
	 * If only one interrupt is available or 'write_queue' == 0, combine
	 * write and read queues.
	 *
	 * If 'write_queues' > 0, ensure it leaves room for at least one read
	 * queue.
	 */
	if (!nrirqs) {
		nrirqs = 1;
		nr_read_queues = 0;
	} else if (nrirqs == 1 || !nr_write_queues) {
		nr_read_queues = 0;
	} else if (nr_write_queues >= nrirqs) {
		nr_read_queues = 1;
	} else {
		nr_read_queues = nrirqs - nr_write_queues;
	}

	dev->io_queues[HCTX_TYPE_DEFAULT] = nrirqs - nr_read_queues;
	affd->set_size[HCTX_TYPE_DEFAULT] = nrirqs - nr_read_queues;
	dev->io_queues[HCTX_TYPE_READ] = nr_read_queues;
	affd->set_size[HCTX_TYPE_READ] = nr_read_queues;
	affd->nr_sets = nr_read_queues ? 2 : 1;
}

static int nvme_setup_irqs(struct nvme_dev *dev, unsigned int nr_io_queues)
{
	struct pci_dev *pdev = to_pci_dev(dev->dev);
	struct irq_affinity affd = {
		.pre_vectors	= 1,
		.calc_sets	= nvme_calc_irq_sets,
		.priv		= dev,
	};
	unsigned int irq_queues, this_p_queues;

	/*
	 * Poll queues don't need interrupts, but we need at least one IO
	 * queue left over for non-polled IO.
	 */
	this_p_queues = dev->nr_poll_queues;
	if (this_p_queues >= nr_io_queues) {
		this_p_queues = nr_io_queues - 1;
		irq_queues = 1;
	} else {
		irq_queues = nr_io_queues - this_p_queues + 1;
	}
	dev->io_queues[HCTX_TYPE_POLL] = this_p_queues;

	/* Initialize for the single interrupt case */
	dev->io_queues[HCTX_TYPE_DEFAULT] = 1;
	dev->io_queues[HCTX_TYPE_READ] = 0;

	/*
	 * Some Apple controllers require all queues to use the
	 * first vector.
	 */
	if (dev->ctrl.quirks & NVME_QUIRK_SINGLE_VECTOR)
		irq_queues = 1;

	return pci_alloc_irq_vectors_affinity(pdev, 1, irq_queues,
			      PCI_IRQ_ALL_TYPES | PCI_IRQ_AFFINITY, &affd);
}

static void nvme_disable_io_queues(struct nvme_dev *dev)
{
	if (__nvme_disable_io_queues(dev, nvme_admin_delete_sq))
		__nvme_disable_io_queues(dev, nvme_admin_delete_cq);
}

static unsigned int nvme_max_io_queues(struct nvme_dev *dev)
{
	return num_possible_cpus() + dev->nr_write_queues + dev->nr_poll_queues;
}

static int nvme_setup_io_queues(struct nvme_dev *dev)
{
	struct nvme_queue *adminq = &dev->queues[0];
	struct pci_dev *pdev = to_pci_dev(dev->dev);
	unsigned int nr_io_queues;
	unsigned long size;
	int result;

	/*
	 * Sample the module parameters once at reset time so that we have
	 * stable values to work with.
	 */
	dev->nr_write_queues = write_queues;
	dev->nr_poll_queues = poll_queues;

	/*
	 * If tags are shared with admin queue (Apple bug), then
	 * make sure we only use one IO queue.
	 */
	if (dev->ctrl.quirks & NVME_QUIRK_SHARED_TAGS)
		nr_io_queues = 1;
	else
		nr_io_queues = min(nvme_max_io_queues(dev),
				   dev->nr_allocated_queues - 1);

	result = nvme_set_queue_count(&dev->ctrl, &nr_io_queues);
	if (result < 0)
		return result;

	if (nr_io_queues == 0)
		return 0;
	
	clear_bit(NVMEQ_ENABLED, &adminq->flags);

	if (dev->cmb_use_sqes) {
		result = nvme_cmb_qdepth(dev, nr_io_queues,
				sizeof(struct nvme_command));
		if (result > 0)
			dev->q_depth = result;
		else
			dev->cmb_use_sqes = false;
	}

	do {
		size = db_bar_size(dev, nr_io_queues);
		result = nvme_remap_bar(dev, size);
		if (!result)
			break;
		if (!--nr_io_queues)
			return -ENOMEM;
	} while (1);
	adminq->q_db = dev->dbs;

 retry:
	/* Deregister the admin queue's interrupt */
	pci_free_irq(pdev, 0, adminq);

	/*
	 * If we enable msix early due to not intx, disable it again before
	 * setting up the full range we need.
	 */
	pci_free_irq_vectors(pdev);

	result = nvme_setup_irqs(dev, nr_io_queues);
	if (result <= 0)
		return -EIO;

	dev->num_vecs = result;
	result = max(result - 1, 1);
	dev->max_qid = result + dev->io_queues[HCTX_TYPE_POLL];

	/*
	 * Should investigate if there's a performance win from allocating
	 * more queues than interrupt vectors; it might allow the submission
	 * path to scale better, even if the receive path is limited by the
	 * number of interrupts.
	 */
	result = queue_request_irq(adminq);
	if (result)
		return result;
	set_bit(NVMEQ_ENABLED, &adminq->flags);

	result = nvme_create_io_queues(dev);
	if (result || dev->online_queues < 2)
		return result;

	if (dev->online_queues - 1 < dev->max_qid) {
		nr_io_queues = dev->online_queues - 1;
		nvme_disable_io_queues(dev);
		nvme_suspend_io_queues(dev);
		goto retry;
	}
	dev_info(dev->ctrl.device, "%d/%d/%d default/read/poll queues\n",
					dev->io_queues[HCTX_TYPE_DEFAULT],
					dev->io_queues[HCTX_TYPE_READ],
					dev->io_queues[HCTX_TYPE_POLL]);
	return 0;
}

static void nvme_del_queue_end(struct request *req, blk_status_t error)
{
	struct nvme_queue *nvmeq = req->end_io_data;

	blk_mq_free_request(req);
	complete(&nvmeq->delete_done);
}

static void nvme_del_cq_end(struct request *req, blk_status_t error)
{
	struct nvme_queue *nvmeq = req->end_io_data;

	if (error)
		set_bit(NVMEQ_DELETE_ERROR, &nvmeq->flags);

	nvme_del_queue_end(req, error);
}

static int nvme_delete_queue(struct nvme_queue *nvmeq, u8 opcode)
{
	struct request_queue *q = nvmeq->dev->ctrl.admin_q;
	struct request *req;
	struct nvme_command cmd;

	memset(&cmd, 0, sizeof(cmd));
	cmd.delete_queue.opcode = opcode;
	cmd.delete_queue.qid = cpu_to_le16(nvmeq->qid);

	req = nvme_alloc_request(q, &cmd, BLK_MQ_REQ_NOWAIT, NVME_QID_ANY);
	if (IS_ERR(req))
		return PTR_ERR(req);

	req->timeout = ADMIN_TIMEOUT;
	req->end_io_data = nvmeq;

	init_completion(&nvmeq->delete_done);
	blk_execute_rq_nowait(q, NULL, req, false,
			opcode == nvme_admin_delete_cq ?
				nvme_del_cq_end : nvme_del_queue_end);
	return 0;
}

static bool __nvme_disable_io_queues(struct nvme_dev *dev, u8 opcode)
{
	int nr_queues = dev->online_queues - 1, sent = 0;
	unsigned long timeout;

 retry:
	timeout = ADMIN_TIMEOUT;
	while (nr_queues > 0) {
		if (nvme_delete_queue(&dev->queues[nr_queues], opcode))
			break;
		nr_queues--;
		sent++;
	}
	while (sent) {
		struct nvme_queue *nvmeq = &dev->queues[nr_queues + sent];

		timeout = wait_for_completion_io_timeout(&nvmeq->delete_done,
				timeout);
		if (timeout == 0)
			return false;

		sent--;
		if (nr_queues)
			goto retry;
	}
	return true;
}

static void nvme_dev_add(struct nvme_dev *dev)
{
	int ret;

	if (!dev->ctrl.tagset) {
		dev->tagset.ops = &nvme_mq_ops;
		dev->tagset.nr_hw_queues = dev->online_queues - 1;
		dev->tagset.nr_maps = 2; /* default + read */
		if (dev->io_queues[HCTX_TYPE_POLL])
			dev->tagset.nr_maps++;
		dev->tagset.timeout = NVME_IO_TIMEOUT;
		dev->tagset.numa_node = dev->ctrl.numa_node;
<<<<<<< HEAD
		dev->tagset.queue_depth =
				min_t(int, dev->q_depth, BLK_MQ_MAX_DEPTH) - 1;
=======
		dev->tagset.queue_depth = min_t(unsigned int, dev->q_depth,
						BLK_MQ_MAX_DEPTH) - 1;
>>>>>>> f59589fc
		dev->tagset.cmd_size = sizeof(struct nvme_iod);
		dev->tagset.flags = BLK_MQ_F_SHOULD_MERGE;
		dev->tagset.driver_data = dev;

		/*
		 * Some Apple controllers requires tags to be unique
		 * across admin and IO queue, so reserve the first 32
		 * tags of the IO queue.
		 */
		if (dev->ctrl.quirks & NVME_QUIRK_SHARED_TAGS)
			dev->tagset.reserved_tags = NVME_AQ_DEPTH;

		ret = blk_mq_alloc_tag_set(&dev->tagset);
		if (ret) {
			dev_warn(dev->ctrl.device,
				"IO queues tagset allocation failed %d\n", ret);
			return;
		}
		dev->ctrl.tagset = &dev->tagset;
	} else {
		blk_mq_update_nr_hw_queues(&dev->tagset, dev->online_queues - 1);

		/* Free previously allocated queues that are no longer usable */
		nvme_free_queues(dev, dev->online_queues);
	}

	nvme_dbbuf_set(dev);
}

static int nvme_pci_enable(struct nvme_dev *dev)
{
	int result = -ENOMEM;
	struct pci_dev *pdev = to_pci_dev(dev->dev);

	if (pci_enable_device_mem(pdev))
		return result;

	pci_set_master(pdev);

	if (dma_set_mask_and_coherent(dev->dev, DMA_BIT_MASK(64)))
		goto disable;

	if (readl(dev->bar + NVME_REG_CSTS) == -1) {
		result = -ENODEV;
		goto disable;
	}

	/*
	 * Some devices and/or platforms don't advertise or work with INTx
	 * interrupts. Pre-enable a single MSIX or MSI vec for setup. We'll
	 * adjust this later.
	 */
	result = pci_alloc_irq_vectors(pdev, 1, 1, PCI_IRQ_ALL_TYPES);
	if (result < 0)
		return result;

	dev->ctrl.cap = lo_hi_readq(dev->bar + NVME_REG_CAP);

	dev->q_depth = min_t(u16, NVME_CAP_MQES(dev->ctrl.cap) + 1,
				io_queue_depth);
	dev->ctrl.sqsize = dev->q_depth - 1; /* 0's based queue depth */
	dev->db_stride = 1 << NVME_CAP_STRIDE(dev->ctrl.cap);
	dev->dbs = dev->bar + 4096;

	/*
	 * Some Apple controllers require a non-standard SQE size.
	 * Interestingly they also seem to ignore the CC:IOSQES register
	 * so we don't bother updating it here.
	 */
	if (dev->ctrl.quirks & NVME_QUIRK_128_BYTES_SQES)
		dev->io_sqes = 7;
	else
		dev->io_sqes = NVME_NVM_IOSQES;

	/*
	 * Temporary fix for the Apple controller found in the MacBook8,1 and
	 * some MacBook7,1 to avoid controller resets and data loss.
	 */
	if (pdev->vendor == PCI_VENDOR_ID_APPLE && pdev->device == 0x2001) {
		dev->q_depth = 2;
		dev_warn(dev->ctrl.device, "detected Apple NVMe controller, "
			"set queue depth=%u to work around controller resets\n",
			dev->q_depth);
	} else if (pdev->vendor == PCI_VENDOR_ID_SAMSUNG &&
		   (pdev->device == 0xa821 || pdev->device == 0xa822) &&
		   NVME_CAP_MQES(dev->ctrl.cap) == 0) {
		dev->q_depth = 64;
		dev_err(dev->ctrl.device, "detected PM1725 NVMe controller, "
                        "set queue depth=%u\n", dev->q_depth);
	}

	/*
	 * Controllers with the shared tags quirk need the IO queue to be
	 * big enough so that we get 32 tags for the admin queue
	 */
	if ((dev->ctrl.quirks & NVME_QUIRK_SHARED_TAGS) &&
	    (dev->q_depth < (NVME_AQ_DEPTH + 2))) {
		dev->q_depth = NVME_AQ_DEPTH + 2;
		dev_warn(dev->ctrl.device, "IO queue depth clamped to %d\n",
			 dev->q_depth);
	}


	nvme_map_cmb(dev);

	pci_enable_pcie_error_reporting(pdev);
	pci_save_state(pdev);
	return 0;

 disable:
	pci_disable_device(pdev);
	return result;
}

static void nvme_dev_unmap(struct nvme_dev *dev)
{
	if (dev->bar)
		iounmap(dev->bar);
	pci_release_mem_regions(to_pci_dev(dev->dev));
}

static void nvme_pci_disable(struct nvme_dev *dev)
{
	struct pci_dev *pdev = to_pci_dev(dev->dev);

	pci_free_irq_vectors(pdev);

	if (pci_is_enabled(pdev)) {
		pci_disable_pcie_error_reporting(pdev);
		pci_disable_device(pdev);
	}
}

static void nvme_dev_disable(struct nvme_dev *dev, bool shutdown)
{
	bool dead = true, freeze = false;
	struct pci_dev *pdev = to_pci_dev(dev->dev);

	mutex_lock(&dev->shutdown_lock);
	if (pci_is_enabled(pdev)) {
		u32 csts = readl(dev->bar + NVME_REG_CSTS);

		if (dev->ctrl.state == NVME_CTRL_LIVE ||
		    dev->ctrl.state == NVME_CTRL_RESETTING) {
			freeze = true;
			nvme_start_freeze(&dev->ctrl);
		}
		dead = !!((csts & NVME_CSTS_CFS) || !(csts & NVME_CSTS_RDY) ||
			pdev->error_state  != pci_channel_io_normal);
	}

	/*
	 * Give the controller a chance to complete all entered requests if
	 * doing a safe shutdown.
	 */
	if (!dead && shutdown && freeze)
		nvme_wait_freeze_timeout(&dev->ctrl, NVME_IO_TIMEOUT);

	nvme_stop_queues(&dev->ctrl);

	if (!dead && dev->ctrl.queue_count > 0) {
		nvme_disable_io_queues(dev);
		nvme_disable_admin_queue(dev, shutdown);
	}
	nvme_suspend_io_queues(dev);
	nvme_suspend_queue(&dev->queues[0]);
	nvme_pci_disable(dev);
	nvme_reap_pending_cqes(dev);

	blk_mq_tagset_busy_iter(&dev->tagset, nvme_cancel_request, &dev->ctrl);
	blk_mq_tagset_busy_iter(&dev->admin_tagset, nvme_cancel_request, &dev->ctrl);
	blk_mq_tagset_wait_completed_request(&dev->tagset);
	blk_mq_tagset_wait_completed_request(&dev->admin_tagset);

	/*
	 * The driver will not be starting up queues again if shutting down so
	 * must flush all entered requests to their failed completion to avoid
	 * deadlocking blk-mq hot-cpu notifier.
	 */
	if (shutdown) {
		nvme_start_queues(&dev->ctrl);
		if (dev->ctrl.admin_q && !blk_queue_dying(dev->ctrl.admin_q))
			blk_mq_unquiesce_queue(dev->ctrl.admin_q);
	}
	mutex_unlock(&dev->shutdown_lock);
}

static int nvme_disable_prepare_reset(struct nvme_dev *dev, bool shutdown)
{
	if (!nvme_wait_reset(&dev->ctrl))
		return -EBUSY;
	nvme_dev_disable(dev, shutdown);
	return 0;
}

static int nvme_setup_prp_pools(struct nvme_dev *dev)
{
	dev->prp_page_pool = dma_pool_create("prp list page", dev->dev,
						PAGE_SIZE, PAGE_SIZE, 0);
	if (!dev->prp_page_pool)
		return -ENOMEM;

	/* Optimisation for I/Os between 4k and 128k */
	dev->prp_small_pool = dma_pool_create("prp list 256", dev->dev,
						256, 256, 0);
	if (!dev->prp_small_pool) {
		dma_pool_destroy(dev->prp_page_pool);
		return -ENOMEM;
	}
	return 0;
}

static void nvme_release_prp_pools(struct nvme_dev *dev)
{
	dma_pool_destroy(dev->prp_page_pool);
	dma_pool_destroy(dev->prp_small_pool);
}

static void nvme_free_tagset(struct nvme_dev *dev)
{
	if (dev->tagset.tags)
		blk_mq_free_tag_set(&dev->tagset);
	dev->ctrl.tagset = NULL;
}

static void nvme_pci_free_ctrl(struct nvme_ctrl *ctrl)
{
	struct nvme_dev *dev = to_nvme_dev(ctrl);

	nvme_dbbuf_dma_free(dev);
	nvme_free_tagset(dev);
	if (dev->ctrl.admin_q)
		blk_put_queue(dev->ctrl.admin_q);
	free_opal_dev(dev->ctrl.opal_dev);
	mempool_destroy(dev->iod_mempool);
	put_device(dev->dev);
	kfree(dev->queues);
	kfree(dev);
}

static void nvme_remove_dead_ctrl(struct nvme_dev *dev)
{
	/*
	 * Set state to deleting now to avoid blocking nvme_wait_reset(), which
	 * may be holding this pci_dev's device lock.
	 */
	nvme_change_ctrl_state(&dev->ctrl, NVME_CTRL_DELETING);
	nvme_get_ctrl(&dev->ctrl);
	nvme_dev_disable(dev, false);
	nvme_kill_queues(&dev->ctrl);
	if (!queue_work(nvme_wq, &dev->remove_work))
		nvme_put_ctrl(&dev->ctrl);
}

static void nvme_reset_work(struct work_struct *work)
{
	struct nvme_dev *dev =
		container_of(work, struct nvme_dev, ctrl.reset_work);
	bool was_suspend = !!(dev->ctrl.ctrl_config & NVME_CC_SHN_NORMAL);
	int result;

	if (WARN_ON(dev->ctrl.state != NVME_CTRL_RESETTING)) {
		result = -ENODEV;
		goto out;
	}

	/*
	 * If we're called to reset a live controller first shut it down before
	 * moving on.
	 */
	if (dev->ctrl.ctrl_config & NVME_CC_ENABLE)
		nvme_dev_disable(dev, false);
	nvme_sync_queues(&dev->ctrl);

	mutex_lock(&dev->shutdown_lock);
	result = nvme_pci_enable(dev);
	if (result)
		goto out_unlock;

	result = nvme_pci_configure_admin_queue(dev);
	if (result)
		goto out_unlock;

	result = nvme_alloc_admin_tags(dev);
	if (result)
		goto out_unlock;

	/*
	 * Limit the max command size to prevent iod->sg allocations going
	 * over a single page.
	 */
	dev->ctrl.max_hw_sectors = min_t(u32,
		NVME_MAX_KB_SZ << 1, dma_max_mapping_size(dev->dev) >> 9);
	dev->ctrl.max_segments = NVME_MAX_SEGS;

	/*
	 * Don't limit the IOMMU merged segment size.
	 */
	dma_set_max_seg_size(dev->dev, 0xffffffff);

	mutex_unlock(&dev->shutdown_lock);

	/*
	 * Introduce CONNECTING state from nvme-fc/rdma transports to mark the
	 * initializing procedure here.
	 */
	if (!nvme_change_ctrl_state(&dev->ctrl, NVME_CTRL_CONNECTING)) {
		dev_warn(dev->ctrl.device,
			"failed to mark controller CONNECTING\n");
		result = -EBUSY;
		goto out;
	}

	/*
	 * We do not support an SGL for metadata (yet), so we are limited to a
	 * single integrity segment for the separate metadata pointer.
	 */
	dev->ctrl.max_integrity_segments = 1;

	result = nvme_init_identify(&dev->ctrl);
	if (result)
		goto out;

	if (dev->ctrl.oacs & NVME_CTRL_OACS_SEC_SUPP) {
		if (!dev->ctrl.opal_dev)
			dev->ctrl.opal_dev =
				init_opal_dev(&dev->ctrl, &nvme_sec_submit);
		else if (was_suspend)
			opal_unlock_from_suspend(dev->ctrl.opal_dev);
	} else {
		free_opal_dev(dev->ctrl.opal_dev);
		dev->ctrl.opal_dev = NULL;
	}

	if (dev->ctrl.oacs & NVME_CTRL_OACS_DBBUF_SUPP) {
		result = nvme_dbbuf_dma_alloc(dev);
		if (result)
			dev_warn(dev->dev,
				 "unable to allocate dma for dbbuf\n");
	}

	if (dev->ctrl.hmpre) {
		result = nvme_setup_host_mem(dev);
		if (result < 0)
			goto out;
	}

	result = nvme_setup_io_queues(dev);
	if (result)
		goto out;

	/*
	 * Keep the controller around but remove all namespaces if we don't have
	 * any working I/O queue.
	 */
	if (dev->online_queues < 2) {
		dev_warn(dev->ctrl.device, "IO queues not created\n");
		nvme_kill_queues(&dev->ctrl);
		nvme_remove_namespaces(&dev->ctrl);
		nvme_free_tagset(dev);
	} else {
		nvme_start_queues(&dev->ctrl);
		nvme_wait_freeze(&dev->ctrl);
		nvme_dev_add(dev);
		nvme_unfreeze(&dev->ctrl);
	}

	/*
	 * If only admin queue live, keep it to do further investigation or
	 * recovery.
	 */
	if (!nvme_change_ctrl_state(&dev->ctrl, NVME_CTRL_LIVE)) {
		dev_warn(dev->ctrl.device,
			"failed to mark controller live state\n");
		result = -ENODEV;
		goto out;
	}

	nvme_start_ctrl(&dev->ctrl);
	return;

 out_unlock:
	mutex_unlock(&dev->shutdown_lock);
 out:
	if (result)
		dev_warn(dev->ctrl.device,
			 "Removing after probe failure status: %d\n", result);
	nvme_remove_dead_ctrl(dev);
}

static void nvme_remove_dead_ctrl_work(struct work_struct *work)
{
	struct nvme_dev *dev = container_of(work, struct nvme_dev, remove_work);
	struct pci_dev *pdev = to_pci_dev(dev->dev);

	if (pci_get_drvdata(pdev))
		device_release_driver(&pdev->dev);
	nvme_put_ctrl(&dev->ctrl);
}

static int nvme_pci_reg_read32(struct nvme_ctrl *ctrl, u32 off, u32 *val)
{
	*val = readl(to_nvme_dev(ctrl)->bar + off);
	return 0;
}

static int nvme_pci_reg_write32(struct nvme_ctrl *ctrl, u32 off, u32 val)
{
	writel(val, to_nvme_dev(ctrl)->bar + off);
	return 0;
}

static int nvme_pci_reg_read64(struct nvme_ctrl *ctrl, u32 off, u64 *val)
{
	*val = lo_hi_readq(to_nvme_dev(ctrl)->bar + off);
	return 0;
}

static int nvme_pci_get_address(struct nvme_ctrl *ctrl, char *buf, int size)
{
	struct pci_dev *pdev = to_pci_dev(to_nvme_dev(ctrl)->dev);

	return snprintf(buf, size, "%s\n", dev_name(&pdev->dev));
}

static const struct nvme_ctrl_ops nvme_pci_ctrl_ops = {
	.name			= "pcie",
	.module			= THIS_MODULE,
	.flags			= NVME_F_METADATA_SUPPORTED |
				  NVME_F_PCI_P2PDMA,
	.reg_read32		= nvme_pci_reg_read32,
	.reg_write32		= nvme_pci_reg_write32,
	.reg_read64		= nvme_pci_reg_read64,
	.free_ctrl		= nvme_pci_free_ctrl,
	.submit_async_event	= nvme_pci_submit_async_event,
	.get_address		= nvme_pci_get_address,
};

static int nvme_dev_map(struct nvme_dev *dev)
{
	struct pci_dev *pdev = to_pci_dev(dev->dev);

	if (pci_request_mem_regions(pdev, "nvme"))
		return -ENODEV;

	if (nvme_remap_bar(dev, NVME_REG_DBS + 4096))
		goto release;

	return 0;
  release:
	pci_release_mem_regions(pdev);
	return -ENODEV;
}

static unsigned long check_vendor_combination_bug(struct pci_dev *pdev)
{
	if (pdev->vendor == 0x144d && pdev->device == 0xa802) {
		/*
		 * Several Samsung devices seem to drop off the PCIe bus
		 * randomly when APST is on and uses the deepest sleep state.
		 * This has been observed on a Samsung "SM951 NVMe SAMSUNG
		 * 256GB", a "PM951 NVMe SAMSUNG 512GB", and a "Samsung SSD
		 * 950 PRO 256GB", but it seems to be restricted to two Dell
		 * laptops.
		 */
		if (dmi_match(DMI_SYS_VENDOR, "Dell Inc.") &&
		    (dmi_match(DMI_PRODUCT_NAME, "XPS 15 9550") ||
		     dmi_match(DMI_PRODUCT_NAME, "Precision 5510")))
			return NVME_QUIRK_NO_DEEPEST_PS;
	} else if (pdev->vendor == 0x144d && pdev->device == 0xa804) {
		/*
		 * Samsung SSD 960 EVO drops off the PCIe bus after system
		 * suspend on a Ryzen board, ASUS PRIME B350M-A, as well as
		 * within few minutes after bootup on a Coffee Lake board -
		 * ASUS PRIME Z370-A
		 */
		if (dmi_match(DMI_BOARD_VENDOR, "ASUSTeK COMPUTER INC.") &&
		    (dmi_match(DMI_BOARD_NAME, "PRIME B350M-A") ||
		     dmi_match(DMI_BOARD_NAME, "PRIME Z370-A")))
			return NVME_QUIRK_NO_APST;
	} else if ((pdev->vendor == 0x144d && (pdev->device == 0xa801 ||
		    pdev->device == 0xa808 || pdev->device == 0xa809)) ||
		   (pdev->vendor == 0x1e0f && pdev->device == 0x0001)) {
		/*
		 * Forcing to use host managed nvme power settings for
		 * lowest idle power with quick resume latency on
		 * Samsung and Toshiba SSDs based on suspend behavior
		 * on Coffee Lake board for LENOVO C640
		 */
		if ((dmi_match(DMI_BOARD_VENDOR, "LENOVO")) &&
		     dmi_match(DMI_BOARD_NAME, "LNVNB161216"))
			return NVME_QUIRK_SIMPLE_SUSPEND;
	}

	return 0;
}

#ifdef CONFIG_ACPI
static bool nvme_acpi_storage_d3(struct pci_dev *dev)
{
	struct acpi_device *adev;
	struct pci_dev *root;
	acpi_handle handle;
	acpi_status status;
	u8 val;

	/*
	 * Look for _DSD property specifying that the storage device on the port
	 * must use D3 to support deep platform power savings during
	 * suspend-to-idle.
	 */
	root = pcie_find_root_port(dev);
	if (!root)
		return false;

	adev = ACPI_COMPANION(&root->dev);
	if (!adev)
		return false;

	/*
	 * The property is defined in the PXSX device for South complex ports
	 * and in the PEGP device for North complex ports.
	 */
	status = acpi_get_handle(adev->handle, "PXSX", &handle);
	if (ACPI_FAILURE(status)) {
		status = acpi_get_handle(adev->handle, "PEGP", &handle);
		if (ACPI_FAILURE(status))
			return false;
	}

	if (acpi_bus_get_device(handle, &adev))
		return false;

	if (fwnode_property_read_u8(acpi_fwnode_handle(adev), "StorageD3Enable",
			&val))
		return false;
	return val == 1;
}
#else
static inline bool nvme_acpi_storage_d3(struct pci_dev *dev)
{
	return false;
}
#endif /* CONFIG_ACPI */

static void nvme_async_probe(void *data, async_cookie_t cookie)
{
	struct nvme_dev *dev = data;

	flush_work(&dev->ctrl.reset_work);
	flush_work(&dev->ctrl.scan_work);
	nvme_put_ctrl(&dev->ctrl);
}

static int nvme_probe(struct pci_dev *pdev, const struct pci_device_id *id)
{
	int node, result = -ENOMEM;
	struct nvme_dev *dev;
	unsigned long quirks = id->driver_data;
	size_t alloc_size;

	node = dev_to_node(&pdev->dev);
	if (node == NUMA_NO_NODE)
		set_dev_node(&pdev->dev, first_memory_node);

	dev = kzalloc_node(sizeof(*dev), GFP_KERNEL, node);
	if (!dev)
		return -ENOMEM;

	dev->nr_write_queues = write_queues;
	dev->nr_poll_queues = poll_queues;
	dev->nr_allocated_queues = nvme_max_io_queues(dev) + 1;
	dev->queues = kcalloc_node(dev->nr_allocated_queues,
			sizeof(struct nvme_queue), GFP_KERNEL, node);
	if (!dev->queues)
		goto free;

	dev->dev = get_device(&pdev->dev);
	pci_set_drvdata(pdev, dev);

	result = nvme_dev_map(dev);
	if (result)
		goto put_pci;

	INIT_WORK(&dev->ctrl.reset_work, nvme_reset_work);
	INIT_WORK(&dev->remove_work, nvme_remove_dead_ctrl_work);
	mutex_init(&dev->shutdown_lock);

	result = nvme_setup_prp_pools(dev);
	if (result)
		goto unmap;

	quirks |= check_vendor_combination_bug(pdev);

	if (!noacpi && nvme_acpi_storage_d3(pdev)) {
		/*
		 * Some systems use a bios work around to ask for D3 on
		 * platforms that support kernel managed suspend.
		 */
		dev_info(&pdev->dev,
			 "platform quirk: setting simple suspend\n");
		quirks |= NVME_QUIRK_SIMPLE_SUSPEND;
	}

	/*
	 * Double check that our mempool alloc size will cover the biggest
	 * command we support.
	 */
	alloc_size = nvme_pci_iod_alloc_size();
	WARN_ON_ONCE(alloc_size > PAGE_SIZE);

	dev->iod_mempool = mempool_create_node(1, mempool_kmalloc,
						mempool_kfree,
						(void *) alloc_size,
						GFP_KERNEL, node);
	if (!dev->iod_mempool) {
		result = -ENOMEM;
		goto release_pools;
	}

	result = nvme_init_ctrl(&dev->ctrl, &pdev->dev, &nvme_pci_ctrl_ops,
			quirks);
	if (result)
		goto release_mempool;

	dev_info(dev->ctrl.device, "pci function %s\n", dev_name(&pdev->dev));

	nvme_reset_ctrl(&dev->ctrl);
	async_schedule(nvme_async_probe, dev);

	return 0;

 release_mempool:
	mempool_destroy(dev->iod_mempool);
 release_pools:
	nvme_release_prp_pools(dev);
 unmap:
	nvme_dev_unmap(dev);
 put_pci:
	put_device(dev->dev);
 free:
	kfree(dev->queues);
	kfree(dev);
	return result;
}

static void nvme_reset_prepare(struct pci_dev *pdev)
{
	struct nvme_dev *dev = pci_get_drvdata(pdev);

	/*
	 * We don't need to check the return value from waiting for the reset
	 * state as pci_dev device lock is held, making it impossible to race
	 * with ->remove().
	 */
	nvme_disable_prepare_reset(dev, false);
	nvme_sync_queues(&dev->ctrl);
}

static void nvme_reset_done(struct pci_dev *pdev)
{
	struct nvme_dev *dev = pci_get_drvdata(pdev);

	if (!nvme_try_sched_reset(&dev->ctrl))
		flush_work(&dev->ctrl.reset_work);
}

static void nvme_shutdown(struct pci_dev *pdev)
{
	struct nvme_dev *dev = pci_get_drvdata(pdev);

	nvme_disable_prepare_reset(dev, true);
}

/*
 * The driver's remove may be called on a device in a partially initialized
 * state. This function must not have any dependencies on the device state in
 * order to proceed.
 */
static void nvme_remove(struct pci_dev *pdev)
{
	struct nvme_dev *dev = pci_get_drvdata(pdev);

	nvme_change_ctrl_state(&dev->ctrl, NVME_CTRL_DELETING);
	pci_set_drvdata(pdev, NULL);

	if (!pci_device_is_present(pdev)) {
		nvme_change_ctrl_state(&dev->ctrl, NVME_CTRL_DEAD);
		nvme_dev_disable(dev, true);
		nvme_dev_remove_admin(dev);
	}

	flush_work(&dev->ctrl.reset_work);
	nvme_stop_ctrl(&dev->ctrl);
	nvme_remove_namespaces(&dev->ctrl);
	nvme_dev_disable(dev, true);
	nvme_release_cmb(dev);
	nvme_free_host_mem(dev);
	nvme_dev_remove_admin(dev);
	nvme_free_queues(dev, 0);
	nvme_release_prp_pools(dev);
	nvme_dev_unmap(dev);
	nvme_uninit_ctrl(&dev->ctrl);
}

#ifdef CONFIG_PM_SLEEP
static int nvme_get_power_state(struct nvme_ctrl *ctrl, u32 *ps)
{
	return nvme_get_features(ctrl, NVME_FEAT_POWER_MGMT, 0, NULL, 0, ps);
}

static int nvme_set_power_state(struct nvme_ctrl *ctrl, u32 ps)
{
	return nvme_set_features(ctrl, NVME_FEAT_POWER_MGMT, ps, NULL, 0, NULL);
}

static int nvme_resume(struct device *dev)
{
	struct nvme_dev *ndev = pci_get_drvdata(to_pci_dev(dev));
	struct nvme_ctrl *ctrl = &ndev->ctrl;

	if (ndev->last_ps == U32_MAX ||
	    nvme_set_power_state(ctrl, ndev->last_ps) != 0)
		return nvme_try_sched_reset(&ndev->ctrl);
	return 0;
}

static int nvme_suspend(struct device *dev)
{
	struct pci_dev *pdev = to_pci_dev(dev);
	struct nvme_dev *ndev = pci_get_drvdata(pdev);
	struct nvme_ctrl *ctrl = &ndev->ctrl;
	int ret = -EBUSY;

	ndev->last_ps = U32_MAX;

	/*
	 * The platform does not remove power for a kernel managed suspend so
	 * use host managed nvme power settings for lowest idle power if
	 * possible. This should have quicker resume latency than a full device
	 * shutdown.  But if the firmware is involved after the suspend or the
	 * device does not support any non-default power states, shut down the
	 * device fully.
	 *
	 * If ASPM is not enabled for the device, shut down the device and allow
	 * the PCI bus layer to put it into D3 in order to take the PCIe link
	 * down, so as to allow the platform to achieve its minimum low-power
	 * state (which may not be possible if the link is up).
	 *
	 * If a host memory buffer is enabled, shut down the device as the NVMe
	 * specification allows the device to access the host memory buffer in
	 * host DRAM from all power states, but hosts will fail access to DRAM
	 * during S3.
	 */
	if (pm_suspend_via_firmware() || !ctrl->npss ||
	    !pcie_aspm_enabled(pdev) ||
	    ndev->nr_host_mem_descs ||
	    (ndev->ctrl.quirks & NVME_QUIRK_SIMPLE_SUSPEND))
		return nvme_disable_prepare_reset(ndev, true);

	nvme_start_freeze(ctrl);
	nvme_wait_freeze(ctrl);
	nvme_sync_queues(ctrl);

	if (ctrl->state != NVME_CTRL_LIVE)
		goto unfreeze;

	ret = nvme_get_power_state(ctrl, &ndev->last_ps);
	if (ret < 0)
		goto unfreeze;

	/*
	 * A saved state prevents pci pm from generically controlling the
	 * device's power. If we're using protocol specific settings, we don't
	 * want pci interfering.
	 */
	pci_save_state(pdev);

	ret = nvme_set_power_state(ctrl, ctrl->npss);
	if (ret < 0)
		goto unfreeze;

	if (ret) {
		/* discard the saved state */
		pci_load_saved_state(pdev, NULL);

		/*
		 * Clearing npss forces a controller reset on resume. The
		 * correct value will be rediscovered then.
		 */
		ret = nvme_disable_prepare_reset(ndev, true);
		ctrl->npss = 0;
	}
unfreeze:
	nvme_unfreeze(ctrl);
	return ret;
}

static int nvme_simple_suspend(struct device *dev)
{
	struct nvme_dev *ndev = pci_get_drvdata(to_pci_dev(dev));

	return nvme_disable_prepare_reset(ndev, true);
}

static int nvme_simple_resume(struct device *dev)
{
	struct pci_dev *pdev = to_pci_dev(dev);
	struct nvme_dev *ndev = pci_get_drvdata(pdev);

	return nvme_try_sched_reset(&ndev->ctrl);
}

static const struct dev_pm_ops nvme_dev_pm_ops = {
	.suspend	= nvme_suspend,
	.resume		= nvme_resume,
	.freeze		= nvme_simple_suspend,
	.thaw		= nvme_simple_resume,
	.poweroff	= nvme_simple_suspend,
	.restore	= nvme_simple_resume,
};
#endif /* CONFIG_PM_SLEEP */

static pci_ers_result_t nvme_error_detected(struct pci_dev *pdev,
						pci_channel_state_t state)
{
	struct nvme_dev *dev = pci_get_drvdata(pdev);

	/*
	 * A frozen channel requires a reset. When detected, this method will
	 * shutdown the controller to quiesce. The controller will be restarted
	 * after the slot reset through driver's slot_reset callback.
	 */
	switch (state) {
	case pci_channel_io_normal:
		return PCI_ERS_RESULT_CAN_RECOVER;
	case pci_channel_io_frozen:
		dev_warn(dev->ctrl.device,
			"frozen state error detected, reset controller\n");
		nvme_dev_disable(dev, false);
		return PCI_ERS_RESULT_NEED_RESET;
	case pci_channel_io_perm_failure:
		dev_warn(dev->ctrl.device,
			"failure state error detected, request disconnect\n");
		return PCI_ERS_RESULT_DISCONNECT;
	}
	return PCI_ERS_RESULT_NEED_RESET;
}

static pci_ers_result_t nvme_slot_reset(struct pci_dev *pdev)
{
	struct nvme_dev *dev = pci_get_drvdata(pdev);

	dev_info(dev->ctrl.device, "restart after slot reset\n");
	pci_restore_state(pdev);
	nvme_reset_ctrl(&dev->ctrl);
	return PCI_ERS_RESULT_RECOVERED;
}

static void nvme_error_resume(struct pci_dev *pdev)
{
	struct nvme_dev *dev = pci_get_drvdata(pdev);

	flush_work(&dev->ctrl.reset_work);
}

static const struct pci_error_handlers nvme_err_handler = {
	.error_detected	= nvme_error_detected,
	.slot_reset	= nvme_slot_reset,
	.resume		= nvme_error_resume,
	.reset_prepare	= nvme_reset_prepare,
	.reset_done	= nvme_reset_done,
};

static const struct pci_device_id nvme_id_table[] = {
	{ PCI_VDEVICE(INTEL, 0x0953),	/* Intel 750/P3500/P3600/P3700 */
		.driver_data = NVME_QUIRK_STRIPE_SIZE |
				NVME_QUIRK_DEALLOCATE_ZEROES, },
	{ PCI_VDEVICE(INTEL, 0x0a53),	/* Intel P3520 */
		.driver_data = NVME_QUIRK_STRIPE_SIZE |
				NVME_QUIRK_DEALLOCATE_ZEROES, },
	{ PCI_VDEVICE(INTEL, 0x0a54),	/* Intel P4500/P4600 */
		.driver_data = NVME_QUIRK_STRIPE_SIZE |
				NVME_QUIRK_DEALLOCATE_ZEROES, },
	{ PCI_VDEVICE(INTEL, 0x0a55),	/* Dell Express Flash P4600 */
		.driver_data = NVME_QUIRK_STRIPE_SIZE |
				NVME_QUIRK_DEALLOCATE_ZEROES, },
	{ PCI_VDEVICE(INTEL, 0xf1a5),	/* Intel 600P/P3100 */
		.driver_data = NVME_QUIRK_NO_DEEPEST_PS |
				NVME_QUIRK_MEDIUM_PRIO_SQ |
				NVME_QUIRK_NO_TEMP_THRESH_CHANGE },
	{ PCI_VDEVICE(INTEL, 0xf1a6),	/* Intel 760p/Pro 7600p */
		.driver_data = NVME_QUIRK_IGNORE_DEV_SUBNQN, },
	{ PCI_VDEVICE(INTEL, 0x5845),	/* Qemu emulated controller */
		.driver_data = NVME_QUIRK_IDENTIFY_CNS |
				NVME_QUIRK_DISABLE_WRITE_ZEROES, },
	{ PCI_DEVICE(0x126f, 0x2263),	/* Silicon Motion unidentified */
		.driver_data = NVME_QUIRK_NO_NS_DESC_LIST, },
	{ PCI_DEVICE(0x1bb1, 0x0100),   /* Seagate Nytro Flash Storage */
		.driver_data = NVME_QUIRK_DELAY_BEFORE_CHK_RDY, },
	{ PCI_DEVICE(0x1c58, 0x0003),	/* HGST adapter */
		.driver_data = NVME_QUIRK_DELAY_BEFORE_CHK_RDY, },
	{ PCI_DEVICE(0x1c58, 0x0023),	/* WDC SN200 adapter */
		.driver_data = NVME_QUIRK_DELAY_BEFORE_CHK_RDY, },
	{ PCI_DEVICE(0x1c5f, 0x0540),	/* Memblaze Pblaze4 adapter */
		.driver_data = NVME_QUIRK_DELAY_BEFORE_CHK_RDY, },
	{ PCI_DEVICE(0x144d, 0xa821),   /* Samsung PM1725 */
		.driver_data = NVME_QUIRK_DELAY_BEFORE_CHK_RDY, },
	{ PCI_DEVICE(0x144d, 0xa822),   /* Samsung PM1725a */
		.driver_data = NVME_QUIRK_DELAY_BEFORE_CHK_RDY, },
	{ PCI_DEVICE(0x1d1d, 0x1f1f),	/* LighNVM qemu device */
		.driver_data = NVME_QUIRK_LIGHTNVM, },
	{ PCI_DEVICE(0x1d1d, 0x2807),	/* CNEX WL */
		.driver_data = NVME_QUIRK_LIGHTNVM, },
	{ PCI_DEVICE(0x1d1d, 0x2601),	/* CNEX Granby */
		.driver_data = NVME_QUIRK_LIGHTNVM, },
	{ PCI_DEVICE(0x10ec, 0x5762),   /* ADATA SX6000LNP */
		.driver_data = NVME_QUIRK_IGNORE_DEV_SUBNQN, },
	{ PCI_DEVICE(0x1cc1, 0x8201),   /* ADATA SX8200PNP 512GB */
		.driver_data = NVME_QUIRK_NO_DEEPEST_PS |
				NVME_QUIRK_IGNORE_DEV_SUBNQN, },
	{ PCI_DEVICE(0x1c5c, 0x1504),   /* SK Hynix PC400 */
		.driver_data = NVME_QUIRK_DISABLE_WRITE_ZEROES, },
	{ PCI_DEVICE_CLASS(PCI_CLASS_STORAGE_EXPRESS, 0xffffff) },
	{ PCI_DEVICE(PCI_VENDOR_ID_APPLE, 0x2001),
		.driver_data = NVME_QUIRK_SINGLE_VECTOR },
	{ PCI_DEVICE(PCI_VENDOR_ID_APPLE, 0x2003) },
	{ PCI_DEVICE(PCI_VENDOR_ID_APPLE, 0x2005),
		.driver_data = NVME_QUIRK_SINGLE_VECTOR |
				NVME_QUIRK_128_BYTES_SQES |
				NVME_QUIRK_SHARED_TAGS },
	{ 0, }
};
MODULE_DEVICE_TABLE(pci, nvme_id_table);

static struct pci_driver nvme_driver = {
	.name		= "nvme",
	.id_table	= nvme_id_table,
	.probe		= nvme_probe,
	.remove		= nvme_remove,
	.shutdown	= nvme_shutdown,
#ifdef CONFIG_PM_SLEEP
	.driver		= {
		.pm	= &nvme_dev_pm_ops,
	},
#endif
	.sriov_configure = pci_sriov_configure_simple,
	.err_handler	= &nvme_err_handler,
};

static int __init nvme_init(void)
{
	BUILD_BUG_ON(sizeof(struct nvme_create_cq) != 64);
	BUILD_BUG_ON(sizeof(struct nvme_create_sq) != 64);
	BUILD_BUG_ON(sizeof(struct nvme_delete_queue) != 64);
	BUILD_BUG_ON(IRQ_AFFINITY_MAX_SETS < 2);

	return pci_register_driver(&nvme_driver);
}

static void __exit nvme_exit(void)
{
	pci_unregister_driver(&nvme_driver);
	flush_workqueue(nvme_wq);
}

MODULE_AUTHOR("Matthew Wilcox <willy@linux.intel.com>");
MODULE_LICENSE("GPL");
MODULE_VERSION("1.0");
module_init(nvme_init);
module_exit(nvme_exit);<|MERGE_RESOLUTION|>--- conflicted
+++ resolved
@@ -2260,13 +2260,8 @@
 			dev->tagset.nr_maps++;
 		dev->tagset.timeout = NVME_IO_TIMEOUT;
 		dev->tagset.numa_node = dev->ctrl.numa_node;
-<<<<<<< HEAD
-		dev->tagset.queue_depth =
-				min_t(int, dev->q_depth, BLK_MQ_MAX_DEPTH) - 1;
-=======
 		dev->tagset.queue_depth = min_t(unsigned int, dev->q_depth,
 						BLK_MQ_MAX_DEPTH) - 1;
->>>>>>> f59589fc
 		dev->tagset.cmd_size = sizeof(struct nvme_iod);
 		dev->tagset.flags = BLK_MQ_F_SHOULD_MERGE;
 		dev->tagset.driver_data = dev;
