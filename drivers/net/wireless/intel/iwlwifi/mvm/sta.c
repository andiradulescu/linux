--- conflicted
+++ resolved
@@ -86,11 +86,7 @@
 		}
 	}
 
-<<<<<<< HEAD
-	switch (sta->bandwidth) {
-=======
 	switch (sta->deflink.bandwidth) {
->>>>>>> 88084a3d
 	case IEEE80211_STA_RX_BW_320:
 	case IEEE80211_STA_RX_BW_160:
 		add_sta_cmd.station_flags |= cpu_to_le32(STA_FLG_FAT_EN_160MHZ);
@@ -785,11 +781,7 @@
 		/* this queue isn't used for traffic (cab_queue) */
 		if (IS_ERR_OR_NULL(sta)) {
 			size = IWL_MGMT_QUEUE_SIZE;
-<<<<<<< HEAD
-		} else if (sta->he_cap.has_he) {
-=======
 		} else if (sta->deflink.he_cap.has_he) {
->>>>>>> 88084a3d
 			/* support for 256 ba size */
 			size = IWL_DEFAULT_QUEUE_SIZE_HE;
 		} else {
