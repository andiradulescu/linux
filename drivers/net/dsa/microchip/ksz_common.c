// SPDX-License-Identifier: GPL-2.0
/*
 * Microchip switch driver main logic
 *
 * Copyright (C) 2017-2019 Microchip Technology Inc.
 */

#include <linux/delay.h>
#include <linux/export.h>
#include <linux/gpio/consumer.h>
#include <linux/kernel.h>
#include <linux/module.h>
#include <linux/platform_data/microchip-ksz.h>
#include <linux/phy.h>
#include <linux/etherdevice.h>
#include <linux/if_bridge.h>
#include <linux/of_net.h>
#include <net/dsa.h>
#include <net/switchdev.h>

#include "ksz_common.h"

void ksz_update_port_member(struct ksz_device *dev, int port)
{
	struct ksz_port *p = &dev->ports[port];
	struct dsa_switch *ds = dev->ds;
	u8 port_member = 0, cpu_port;
	const struct dsa_port *dp;
	int i;

	if (!dsa_is_user_port(ds, port))
		return;

	dp = dsa_to_port(ds, port);
	cpu_port = BIT(dsa_upstream_port(ds, port));

	for (i = 0; i < ds->num_ports; i++) {
		const struct dsa_port *other_dp = dsa_to_port(ds, i);
		struct ksz_port *other_p = &dev->ports[i];
		u8 val = 0;

		if (!dsa_is_user_port(ds, i))
			continue;
		if (port == i)
			continue;
<<<<<<< HEAD
		if (!dp->bridge_dev || dp->bridge_dev != other_dp->bridge_dev)
=======
		if (!dsa_port_bridge_same(dp, other_dp))
>>>>>>> 754e0b0e
			continue;

		if (other_p->stp_state == BR_STATE_FORWARDING &&
		    p->stp_state == BR_STATE_FORWARDING) {
			val |= BIT(port);
			port_member |= BIT(i);
		}

		dev->dev_ops->cfg_port_member(dev, i, val | cpu_port);
	}

	dev->dev_ops->cfg_port_member(dev, port, port_member | cpu_port);
}
EXPORT_SYMBOL_GPL(ksz_update_port_member);

static void port_r_cnt(struct ksz_device *dev, int port)
{
	struct ksz_port_mib *mib = &dev->ports[port].mib;
	u64 *dropped;

	/* Some ports may not have MIB counters before SWITCH_COUNTER_NUM. */
	while (mib->cnt_ptr < dev->reg_mib_cnt) {
		dev->dev_ops->r_mib_cnt(dev, port, mib->cnt_ptr,
					&mib->counters[mib->cnt_ptr]);
		++mib->cnt_ptr;
	}

	/* last one in storage */
	dropped = &mib->counters[dev->mib_cnt];

	/* Some ports may not have MIB counters after SWITCH_COUNTER_NUM. */
	while (mib->cnt_ptr < dev->mib_cnt) {
		dev->dev_ops->r_mib_pkt(dev, port, mib->cnt_ptr,
					dropped, &mib->counters[mib->cnt_ptr]);
		++mib->cnt_ptr;
	}
	mib->cnt_ptr = 0;
}

static void ksz_mib_read_work(struct work_struct *work)
{
	struct ksz_device *dev = container_of(work, struct ksz_device,
					      mib_read.work);
	struct ksz_port_mib *mib;
	struct ksz_port *p;
	int i;

	for (i = 0; i < dev->port_cnt; i++) {
		if (dsa_is_unused_port(dev->ds, i))
			continue;

		p = &dev->ports[i];
		mib = &p->mib;
		mutex_lock(&mib->cnt_mutex);

		/* Only read MIB counters when the port is told to do.
		 * If not, read only dropped counters when link is not up.
		 */
		if (!p->read) {
			const struct dsa_port *dp = dsa_to_port(dev->ds, i);

			if (!netif_carrier_ok(dp->slave))
				mib->cnt_ptr = dev->reg_mib_cnt;
		}
		port_r_cnt(dev, i);
		p->read = false;
		mutex_unlock(&mib->cnt_mutex);
	}

	schedule_delayed_work(&dev->mib_read, dev->mib_read_interval);
}

void ksz_init_mib_timer(struct ksz_device *dev)
{
	int i;

	INIT_DELAYED_WORK(&dev->mib_read, ksz_mib_read_work);

	for (i = 0; i < dev->port_cnt; i++)
		dev->dev_ops->port_init_cnt(dev, i);
}
EXPORT_SYMBOL_GPL(ksz_init_mib_timer);

int ksz_phy_read16(struct dsa_switch *ds, int addr, int reg)
{
	struct ksz_device *dev = ds->priv;
	u16 val = 0xffff;

	dev->dev_ops->r_phy(dev, addr, reg, &val);

	return val;
}
EXPORT_SYMBOL_GPL(ksz_phy_read16);

int ksz_phy_write16(struct dsa_switch *ds, int addr, int reg, u16 val)
{
	struct ksz_device *dev = ds->priv;

	dev->dev_ops->w_phy(dev, addr, reg, val);

	return 0;
}
EXPORT_SYMBOL_GPL(ksz_phy_write16);

void ksz_mac_link_down(struct dsa_switch *ds, int port, unsigned int mode,
		       phy_interface_t interface)
{
	struct ksz_device *dev = ds->priv;
	struct ksz_port *p = &dev->ports[port];

	/* Read all MIB counters when the link is going down. */
	p->read = true;
	/* timer started */
	if (dev->mib_read_interval)
		schedule_delayed_work(&dev->mib_read, 0);
}
EXPORT_SYMBOL_GPL(ksz_mac_link_down);

int ksz_sset_count(struct dsa_switch *ds, int port, int sset)
{
	struct ksz_device *dev = ds->priv;

	if (sset != ETH_SS_STATS)
		return 0;

	return dev->mib_cnt;
}
EXPORT_SYMBOL_GPL(ksz_sset_count);

void ksz_get_ethtool_stats(struct dsa_switch *ds, int port, uint64_t *buf)
{
	const struct dsa_port *dp = dsa_to_port(ds, port);
	struct ksz_device *dev = ds->priv;
	struct ksz_port_mib *mib;

	mib = &dev->ports[port].mib;
	mutex_lock(&mib->cnt_mutex);

	/* Only read dropped counters if no link. */
	if (!netif_carrier_ok(dp->slave))
		mib->cnt_ptr = dev->reg_mib_cnt;
	port_r_cnt(dev, port);
	memcpy(buf, mib->counters, dev->mib_cnt * sizeof(u64));
	mutex_unlock(&mib->cnt_mutex);
}
EXPORT_SYMBOL_GPL(ksz_get_ethtool_stats);

int ksz_port_bridge_join(struct dsa_switch *ds, int port,
			 struct dsa_bridge bridge,
			 bool *tx_fwd_offload)
{
	/* port_stp_state_set() will be called after to put the port in
	 * appropriate state so there is no need to do anything.
	 */

	return 0;
}
EXPORT_SYMBOL_GPL(ksz_port_bridge_join);

void ksz_port_bridge_leave(struct dsa_switch *ds, int port,
			   struct dsa_bridge bridge)
{
	/* port_stp_state_set() will be called after to put the port in
	 * forwarding state so there is no need to do anything.
	 */
}
EXPORT_SYMBOL_GPL(ksz_port_bridge_leave);

void ksz_port_fast_age(struct dsa_switch *ds, int port)
{
	struct ksz_device *dev = ds->priv;

	dev->dev_ops->flush_dyn_mac_table(dev, port);
}
EXPORT_SYMBOL_GPL(ksz_port_fast_age);

int ksz_port_fdb_dump(struct dsa_switch *ds, int port, dsa_fdb_dump_cb_t *cb,
		      void *data)
{
	struct ksz_device *dev = ds->priv;
	int ret = 0;
	u16 i = 0;
	u16 entries = 0;
	u8 timestamp = 0;
	u8 fid;
	u8 member;
	struct alu_struct alu;

	do {
		alu.is_static = false;
		ret = dev->dev_ops->r_dyn_mac_table(dev, i, alu.mac, &fid,
						    &member, &timestamp,
						    &entries);
		if (!ret && (member & BIT(port))) {
			ret = cb(alu.mac, alu.fid, alu.is_static, data);
			if (ret)
				break;
		}
		i++;
	} while (i < entries);
	if (i >= entries)
		ret = 0;

	return ret;
}
EXPORT_SYMBOL_GPL(ksz_port_fdb_dump);

int ksz_port_mdb_add(struct dsa_switch *ds, int port,
		     const struct switchdev_obj_port_mdb *mdb)
{
	struct ksz_device *dev = ds->priv;
	struct alu_struct alu;
	int index;
	int empty = 0;

	alu.port_forward = 0;
	for (index = 0; index < dev->num_statics; index++) {
		if (!dev->dev_ops->r_sta_mac_table(dev, index, &alu)) {
			/* Found one already in static MAC table. */
			if (!memcmp(alu.mac, mdb->addr, ETH_ALEN) &&
			    alu.fid == mdb->vid)
				break;
		/* Remember the first empty entry. */
		} else if (!empty) {
			empty = index + 1;
		}
	}

	/* no available entry */
	if (index == dev->num_statics && !empty)
		return -ENOSPC;

	/* add entry */
	if (index == dev->num_statics) {
		index = empty - 1;
		memset(&alu, 0, sizeof(alu));
		memcpy(alu.mac, mdb->addr, ETH_ALEN);
		alu.is_static = true;
	}
	alu.port_forward |= BIT(port);
	if (mdb->vid) {
		alu.is_use_fid = true;

		/* Need a way to map VID to FID. */
		alu.fid = mdb->vid;
	}
	dev->dev_ops->w_sta_mac_table(dev, index, &alu);

	return 0;
}
EXPORT_SYMBOL_GPL(ksz_port_mdb_add);

int ksz_port_mdb_del(struct dsa_switch *ds, int port,
		     const struct switchdev_obj_port_mdb *mdb)
{
	struct ksz_device *dev = ds->priv;
	struct alu_struct alu;
	int index;

	for (index = 0; index < dev->num_statics; index++) {
		if (!dev->dev_ops->r_sta_mac_table(dev, index, &alu)) {
			/* Found one already in static MAC table. */
			if (!memcmp(alu.mac, mdb->addr, ETH_ALEN) &&
			    alu.fid == mdb->vid)
				break;
		}
	}

	/* no available entry */
	if (index == dev->num_statics)
		goto exit;

	/* clear port */
	alu.port_forward &= ~BIT(port);
	if (!alu.port_forward)
		alu.is_static = false;
	dev->dev_ops->w_sta_mac_table(dev, index, &alu);

exit:
	return 0;
}
EXPORT_SYMBOL_GPL(ksz_port_mdb_del);

int ksz_enable_port(struct dsa_switch *ds, int port, struct phy_device *phy)
{
	struct ksz_device *dev = ds->priv;

	if (!dsa_is_user_port(ds, port))
		return 0;

	/* setup slave port */
	dev->dev_ops->port_setup(dev, port, false);

	/* port_stp_state_set() will be called after to enable the port so
	 * there is no need to do anything.
	 */

	return 0;
}
EXPORT_SYMBOL_GPL(ksz_enable_port);

struct ksz_device *ksz_switch_alloc(struct device *base, void *priv)
{
	struct dsa_switch *ds;
	struct ksz_device *swdev;

	ds = devm_kzalloc(base, sizeof(*ds), GFP_KERNEL);
	if (!ds)
		return NULL;

	ds->dev = base;
	ds->num_ports = DSA_MAX_PORTS;

	swdev = devm_kzalloc(base, sizeof(*swdev), GFP_KERNEL);
	if (!swdev)
		return NULL;

	ds->priv = swdev;
	swdev->dev = base;

	swdev->ds = ds;
	swdev->priv = priv;

	return swdev;
}
EXPORT_SYMBOL(ksz_switch_alloc);

int ksz_switch_register(struct ksz_device *dev,
			const struct ksz_dev_ops *ops)
{
	struct device_node *port, *ports;
	phy_interface_t interface;
	unsigned int port_num;
	int ret;

	if (dev->pdata)
		dev->chip_id = dev->pdata->chip_id;

	dev->reset_gpio = devm_gpiod_get_optional(dev->dev, "reset",
						  GPIOD_OUT_LOW);
	if (IS_ERR(dev->reset_gpio))
		return PTR_ERR(dev->reset_gpio);

	if (dev->reset_gpio) {
		gpiod_set_value_cansleep(dev->reset_gpio, 1);
		usleep_range(10000, 12000);
		gpiod_set_value_cansleep(dev->reset_gpio, 0);
		msleep(100);
	}

	mutex_init(&dev->dev_mutex);
	mutex_init(&dev->regmap_mutex);
	mutex_init(&dev->alu_mutex);
	mutex_init(&dev->vlan_mutex);

	dev->dev_ops = ops;

	if (dev->dev_ops->detect(dev))
		return -EINVAL;

	ret = dev->dev_ops->init(dev);
	if (ret)
		return ret;

	/* Host port interface will be self detected, or specifically set in
	 * device tree.
	 */
	for (port_num = 0; port_num < dev->port_cnt; ++port_num)
		dev->ports[port_num].interface = PHY_INTERFACE_MODE_NA;
	if (dev->dev->of_node) {
		ret = of_get_phy_mode(dev->dev->of_node, &interface);
		if (ret == 0)
			dev->compat_interface = interface;
		ports = of_get_child_by_name(dev->dev->of_node, "ethernet-ports");
		if (!ports)
			ports = of_get_child_by_name(dev->dev->of_node, "ports");
		if (ports)
			for_each_available_child_of_node(ports, port) {
				if (of_property_read_u32(port, "reg",
							 &port_num))
					continue;
				if (!(dev->port_mask & BIT(port_num))) {
					of_node_put(port);
					return -EINVAL;
				}
				of_get_phy_mode(port,
						&dev->ports[port_num].interface);
			}
		dev->synclko_125 = of_property_read_bool(dev->dev->of_node,
							 "microchip,synclko-125");
	}

	ret = dsa_register_switch(dev->ds);
	if (ret) {
		dev->dev_ops->exit(dev);
		return ret;
	}

	/* Read MIB counters every 30 seconds to avoid overflow. */
	dev->mib_read_interval = msecs_to_jiffies(30000);

	/* Start the MIB timer. */
	schedule_delayed_work(&dev->mib_read, 0);

	return 0;
}
EXPORT_SYMBOL(ksz_switch_register);

void ksz_switch_remove(struct ksz_device *dev)
{
	/* timer started */
	if (dev->mib_read_interval) {
		dev->mib_read_interval = 0;
		cancel_delayed_work_sync(&dev->mib_read);
	}

	dev->dev_ops->exit(dev);
	dsa_unregister_switch(dev->ds);

	if (dev->reset_gpio)
		gpiod_set_value_cansleep(dev->reset_gpio, 1);

}
EXPORT_SYMBOL(ksz_switch_remove);

MODULE_AUTHOR("Woojung Huh <Woojung.Huh@microchip.com>");
MODULE_DESCRIPTION("Microchip KSZ Series Switch DSA Driver");
MODULE_LICENSE("GPL");<|MERGE_RESOLUTION|>--- conflicted
+++ resolved
@@ -43,11 +43,7 @@
 			continue;
 		if (port == i)
 			continue;
-<<<<<<< HEAD
-		if (!dp->bridge_dev || dp->bridge_dev != other_dp->bridge_dev)
-=======
 		if (!dsa_port_bridge_same(dp, other_dp))
->>>>>>> 754e0b0e
 			continue;
 
 		if (other_p->stp_state == BR_STATE_FORWARDING &&
