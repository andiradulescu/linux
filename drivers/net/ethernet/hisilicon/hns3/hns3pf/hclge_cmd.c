// SPDX-License-Identifier: GPL-2.0+
// Copyright (c) 2016-2017 Hisilicon Limited.

#include <linux/dma-mapping.h>
#include <linux/slab.h>
#include <linux/pci.h>
#include <linux/device.h>
#include <linux/err.h>
#include <linux/dma-direction.h>
#include "hclge_cmd.h"
#include "hnae3.h"
#include "hclge_main.h"

#define cmq_ring_to_dev(ring)   (&(ring)->dev->pdev->dev)

static int hclge_ring_space(struct hclge_cmq_ring *ring)
{
	int ntu = ring->next_to_use;
	int ntc = ring->next_to_clean;
	int used = (ntu - ntc + ring->desc_num) % ring->desc_num;

	return ring->desc_num - used - 1;
}

static int is_valid_csq_clean_head(struct hclge_cmq_ring *ring, int head)
{
	int ntu = ring->next_to_use;
	int ntc = ring->next_to_clean;

	if (ntu > ntc)
		return head >= ntc && head <= ntu;

	return head >= ntc || head <= ntu;
}

static int hclge_alloc_cmd_desc(struct hclge_cmq_ring *ring)
{
	int size  = ring->desc_num * sizeof(struct hclge_desc);

	ring->desc = dma_alloc_coherent(cmq_ring_to_dev(ring), size,
					&ring->desc_dma_addr, GFP_KERNEL);
	if (!ring->desc)
		return -ENOMEM;

	return 0;
}

static void hclge_free_cmd_desc(struct hclge_cmq_ring *ring)
{
	int size  = ring->desc_num * sizeof(struct hclge_desc);

	if (ring->desc) {
		dma_free_coherent(cmq_ring_to_dev(ring), size,
				  ring->desc, ring->desc_dma_addr);
		ring->desc = NULL;
	}
}

static int hclge_alloc_cmd_queue(struct hclge_dev *hdev, int ring_type)
{
	struct hclge_hw *hw = &hdev->hw;
	struct hclge_cmq_ring *ring =
		(ring_type == HCLGE_TYPE_CSQ) ? &hw->cmq.csq : &hw->cmq.crq;
	int ret;

	ring->ring_type = ring_type;
	ring->dev = hdev;

	ret = hclge_alloc_cmd_desc(ring);
	if (ret) {
		dev_err(&hdev->pdev->dev, "descriptor %s alloc error %d\n",
			(ring_type == HCLGE_TYPE_CSQ) ? "CSQ" : "CRQ", ret);
		return ret;
	}

	return 0;
}

void hclge_cmd_reuse_desc(struct hclge_desc *desc, bool is_read)
{
	desc->flag = cpu_to_le16(HCLGE_CMD_FLAG_NO_INTR | HCLGE_CMD_FLAG_IN);
	if (is_read)
		desc->flag |= cpu_to_le16(HCLGE_CMD_FLAG_WR);
	else
		desc->flag &= cpu_to_le16(~HCLGE_CMD_FLAG_WR);
}

void hclge_cmd_setup_basic_desc(struct hclge_desc *desc,
				enum hclge_opcode_type opcode, bool is_read)
{
	memset((void *)desc, 0, sizeof(struct hclge_desc));
	desc->opcode = cpu_to_le16(opcode);
	desc->flag = cpu_to_le16(HCLGE_CMD_FLAG_NO_INTR | HCLGE_CMD_FLAG_IN);

	if (is_read)
		desc->flag |= cpu_to_le16(HCLGE_CMD_FLAG_WR);
}

static void hclge_cmd_config_regs(struct hclge_cmq_ring *ring)
{
	dma_addr_t dma = ring->desc_dma_addr;
	struct hclge_dev *hdev = ring->dev;
	struct hclge_hw *hw = &hdev->hw;
	u32 reg_val;

	if (ring->ring_type == HCLGE_TYPE_CSQ) {
		hclge_write_dev(hw, HCLGE_NIC_CSQ_BASEADDR_L_REG,
				lower_32_bits(dma));
		hclge_write_dev(hw, HCLGE_NIC_CSQ_BASEADDR_H_REG,
				upper_32_bits(dma));
		reg_val = hclge_read_dev(hw, HCLGE_NIC_CSQ_DEPTH_REG);
		reg_val &= HCLGE_NIC_SW_RST_RDY;
		reg_val |= ring->desc_num >> HCLGE_NIC_CMQ_DESC_NUM_S;
		hclge_write_dev(hw, HCLGE_NIC_CSQ_DEPTH_REG, reg_val);
		hclge_write_dev(hw, HCLGE_NIC_CSQ_HEAD_REG, 0);
		hclge_write_dev(hw, HCLGE_NIC_CSQ_TAIL_REG, 0);
	} else {
		hclge_write_dev(hw, HCLGE_NIC_CRQ_BASEADDR_L_REG,
				lower_32_bits(dma));
		hclge_write_dev(hw, HCLGE_NIC_CRQ_BASEADDR_H_REG,
				upper_32_bits(dma));
		hclge_write_dev(hw, HCLGE_NIC_CRQ_DEPTH_REG,
				ring->desc_num >> HCLGE_NIC_CMQ_DESC_NUM_S);
		hclge_write_dev(hw, HCLGE_NIC_CRQ_HEAD_REG, 0);
		hclge_write_dev(hw, HCLGE_NIC_CRQ_TAIL_REG, 0);
	}
}

static void hclge_cmd_init_regs(struct hclge_hw *hw)
{
	hclge_cmd_config_regs(&hw->cmq.csq);
	hclge_cmd_config_regs(&hw->cmq.crq);
}

static int hclge_cmd_csq_clean(struct hclge_hw *hw)
{
	struct hclge_dev *hdev = container_of(hw, struct hclge_dev, hw);
	struct hclge_cmq_ring *csq = &hw->cmq.csq;
	u32 head;
	int clean;

	head = hclge_read_dev(hw, HCLGE_NIC_CSQ_HEAD_REG);
	rmb(); /* Make sure head is ready before touch any data */

	if (!is_valid_csq_clean_head(csq, head)) {
		dev_warn(&hdev->pdev->dev, "wrong cmd head (%u, %d-%d)\n", head,
			 csq->next_to_use, csq->next_to_clean);
		dev_warn(&hdev->pdev->dev,
			 "Disabling any further commands to IMP firmware\n");
		set_bit(HCLGE_STATE_CMD_DISABLE, &hdev->state);
		dev_warn(&hdev->pdev->dev,
			 "IMP firmware watchdog reset soon expected!\n");
		return -EIO;
	}

	clean = (head - csq->next_to_clean + csq->desc_num) % csq->desc_num;
	csq->next_to_clean = head;
	return clean;
}

static int hclge_cmd_csq_done(struct hclge_hw *hw)
{
	u32 head = hclge_read_dev(hw, HCLGE_NIC_CSQ_HEAD_REG);
	return head == hw->cmq.csq.next_to_use;
}

static bool hclge_is_special_opcode(u16 opcode)
{
	/* these commands have several descriptors,
	 * and use the first one to save opcode and return value
	 */
	static const u16 spec_opcode[] = {
		HCLGE_OPC_STATS_64_BIT,
		HCLGE_OPC_STATS_32_BIT,
		HCLGE_OPC_STATS_MAC,
		HCLGE_OPC_STATS_MAC_ALL,
		HCLGE_OPC_QUERY_32_BIT_REG,
		HCLGE_OPC_QUERY_64_BIT_REG,
		HCLGE_QUERY_CLEAR_MPF_RAS_INT,
		HCLGE_QUERY_CLEAR_PF_RAS_INT,
		HCLGE_QUERY_CLEAR_ALL_MPF_MSIX_INT,
		HCLGE_QUERY_CLEAR_ALL_PF_MSIX_INT,
		HCLGE_QUERY_ALL_ERR_INFO
	};
	int i;

	for (i = 0; i < ARRAY_SIZE(spec_opcode); i++) {
		if (spec_opcode[i] == opcode)
			return true;
	}

	return false;
}

struct errcode {
	u32 imp_errcode;
	int common_errno;
};

static void hclge_cmd_copy_desc(struct hclge_hw *hw, struct hclge_desc *desc,
				int num)
{
	struct hclge_desc *desc_to_use;
	int handle = 0;

	while (handle < num) {
		desc_to_use = &hw->cmq.csq.desc[hw->cmq.csq.next_to_use];
		*desc_to_use = desc[handle];
		(hw->cmq.csq.next_to_use)++;
		if (hw->cmq.csq.next_to_use >= hw->cmq.csq.desc_num)
			hw->cmq.csq.next_to_use = 0;
		handle++;
	}
}

static int hclge_cmd_convert_err_code(u16 desc_ret)
{
	struct errcode hclge_cmd_errcode[] = {
		{HCLGE_CMD_EXEC_SUCCESS, 0},
		{HCLGE_CMD_NO_AUTH, -EPERM},
		{HCLGE_CMD_NOT_SUPPORTED, -EOPNOTSUPP},
		{HCLGE_CMD_QUEUE_FULL, -EXFULL},
		{HCLGE_CMD_NEXT_ERR, -ENOSR},
		{HCLGE_CMD_UNEXE_ERR, -ENOTBLK},
		{HCLGE_CMD_PARA_ERR, -EINVAL},
		{HCLGE_CMD_RESULT_ERR, -ERANGE},
		{HCLGE_CMD_TIMEOUT, -ETIME},
		{HCLGE_CMD_HILINK_ERR, -ENOLINK},
		{HCLGE_CMD_QUEUE_ILLEGAL, -ENXIO},
		{HCLGE_CMD_INVALID, -EBADR},
	};
	u32 errcode_count = ARRAY_SIZE(hclge_cmd_errcode);
	u32 i;

	for (i = 0; i < errcode_count; i++)
		if (hclge_cmd_errcode[i].imp_errcode == desc_ret)
			return hclge_cmd_errcode[i].common_errno;

	return -EIO;
}

static int hclge_cmd_check_retval(struct hclge_hw *hw, struct hclge_desc *desc,
				  int num, int ntc)
{
	u16 opcode, desc_ret;
	int handle;

	opcode = le16_to_cpu(desc[0].opcode);
	for (handle = 0; handle < num; handle++) {
		desc[handle] = hw->cmq.csq.desc[ntc];
		ntc++;
		if (ntc >= hw->cmq.csq.desc_num)
			ntc = 0;
	}
	if (likely(!hclge_is_special_opcode(opcode)))
		desc_ret = le16_to_cpu(desc[num - 1].retval);
	else
		desc_ret = le16_to_cpu(desc[0].retval);

	hw->cmq.last_status = desc_ret;

	return hclge_cmd_convert_err_code(desc_ret);
}

static int hclge_cmd_check_result(struct hclge_hw *hw, struct hclge_desc *desc,
				  int num, int ntc)
{
	struct hclge_dev *hdev = container_of(hw, struct hclge_dev, hw);
	bool is_completed = false;
	u32 timeout = 0;
	int handle, ret;

	/**
	 * If the command is sync, wait for the firmware to write back,
	 * if multi descriptors to be sent, use the first one to check
	 */
	if (HCLGE_SEND_SYNC(le16_to_cpu(desc->flag))) {
		do {
			if (hclge_cmd_csq_done(hw)) {
				is_completed = true;
				break;
			}
			udelay(1);
			timeout++;
		} while (timeout < hw->cmq.tx_timeout);
	}

	if (!is_completed)
		ret = -EBADE;
	else
		ret = hclge_cmd_check_retval(hw, desc, num, ntc);

	/* Clean the command send queue */
	handle = hclge_cmd_csq_clean(hw);
	if (handle < 0)
		ret = handle;
	else if (handle != num)
		dev_warn(&hdev->pdev->dev,
			 "cleaned %d, need to clean %d\n", handle, num);
	return ret;
}

/**
 * hclge_cmd_send - send command to command queue
 * @hw: pointer to the hw struct
 * @desc: prefilled descriptor for describing the command
 * @num : the number of descriptors to be sent
 *
 * This is the main send command for command queue, it
 * sends the queue, cleans the queue, etc
 **/
int hclge_cmd_send(struct hclge_hw *hw, struct hclge_desc *desc, int num)
{
	struct hclge_dev *hdev = container_of(hw, struct hclge_dev, hw);
	struct hclge_cmq_ring *csq = &hw->cmq.csq;
	int ret;
	int ntc;

	spin_lock_bh(&hw->cmq.csq.lock);

	if (test_bit(HCLGE_STATE_CMD_DISABLE, &hdev->state)) {
		spin_unlock_bh(&hw->cmq.csq.lock);
		return -EBUSY;
	}

	if (num > hclge_ring_space(&hw->cmq.csq)) {
		/* If CMDQ ring is full, SW HEAD and HW HEAD may be different,
		 * need update the SW HEAD pointer csq->next_to_clean
		 */
		csq->next_to_clean = hclge_read_dev(hw, HCLGE_NIC_CSQ_HEAD_REG);
		spin_unlock_bh(&hw->cmq.csq.lock);
		return -EBUSY;
	}

	/**
	 * Record the location of desc in the ring for this time
	 * which will be use for hardware to write back
	 */
	ntc = hw->cmq.csq.next_to_use;

	hclge_cmd_copy_desc(hw, desc, num);

	/* Write to hardware */
	hclge_write_dev(hw, HCLGE_NIC_CSQ_TAIL_REG, hw->cmq.csq.next_to_use);

	ret = hclge_cmd_check_result(hw, desc, num, ntc);

	spin_unlock_bh(&hw->cmq.csq.lock);

	return ret;
}

static void hclge_set_default_capability(struct hclge_dev *hdev)
{
	struct hnae3_ae_dev *ae_dev = pci_get_drvdata(hdev->pdev);

	set_bit(HNAE3_DEV_SUPPORT_FD_B, ae_dev->caps);
	set_bit(HNAE3_DEV_SUPPORT_GRO_B, ae_dev->caps);
	if (hdev->ae_dev->dev_version == HNAE3_DEVICE_VERSION_V2) {
		set_bit(HNAE3_DEV_SUPPORT_FEC_B, ae_dev->caps);
		set_bit(HNAE3_DEV_SUPPORT_PAUSE_B, ae_dev->caps);
	}
}

static const struct hclge_caps_bit_map hclge_cmd_caps_bit_map0[] = {
	{HCLGE_CAP_UDP_GSO_B, HNAE3_DEV_SUPPORT_UDP_GSO_B},
	{HCLGE_CAP_PTP_B, HNAE3_DEV_SUPPORT_PTP_B},
	{HCLGE_CAP_INT_QL_B, HNAE3_DEV_SUPPORT_INT_QL_B},
	{HCLGE_CAP_TQP_TXRX_INDEP_B, HNAE3_DEV_SUPPORT_TQP_TXRX_INDEP_B},
	{HCLGE_CAP_HW_TX_CSUM_B, HNAE3_DEV_SUPPORT_HW_TX_CSUM_B},
	{HCLGE_CAP_UDP_TUNNEL_CSUM_B, HNAE3_DEV_SUPPORT_UDP_TUNNEL_CSUM_B},
	{HCLGE_CAP_FD_FORWARD_TC_B, HNAE3_DEV_SUPPORT_FD_FORWARD_TC_B},
	{HCLGE_CAP_FEC_B, HNAE3_DEV_SUPPORT_FEC_B},
	{HCLGE_CAP_PAUSE_B, HNAE3_DEV_SUPPORT_PAUSE_B},
	{HCLGE_CAP_PHY_IMP_B, HNAE3_DEV_SUPPORT_PHY_IMP_B},
	{HCLGE_CAP_RAS_IMP_B, HNAE3_DEV_SUPPORT_RAS_IMP_B},
	{HCLGE_CAP_RXD_ADV_LAYOUT_B, HNAE3_DEV_SUPPORT_RXD_ADV_LAYOUT_B},
	{HCLGE_CAP_PORT_VLAN_BYPASS_B, HNAE3_DEV_SUPPORT_PORT_VLAN_BYPASS_B},
	{HCLGE_CAP_PORT_VLAN_BYPASS_B, HNAE3_DEV_SUPPORT_VLAN_FLTR_MDF_B},
};

static void hclge_parse_capability(struct hclge_dev *hdev,
				   struct hclge_query_version_cmd *cmd)
{
	struct hnae3_ae_dev *ae_dev = pci_get_drvdata(hdev->pdev);
	u32 caps, i;

	caps = __le32_to_cpu(cmd->caps[0]);
	for (i = 0; i < ARRAY_SIZE(hclge_cmd_caps_bit_map0); i++)
		if (hnae3_get_bit(caps, hclge_cmd_caps_bit_map0[i].imp_bit))
			set_bit(hclge_cmd_caps_bit_map0[i].local_bit,
				ae_dev->caps);
}

static __le32 hclge_build_api_caps(void)
{
	u32 api_caps = 0;

	hnae3_set_bit(api_caps, HCLGE_API_CAP_FLEX_RSS_TBL_B, 1);

	return cpu_to_le32(api_caps);
}

static enum hclge_cmd_status
hclge_cmd_query_version_and_capability(struct hclge_dev *hdev)
{
	struct hnae3_ae_dev *ae_dev = pci_get_drvdata(hdev->pdev);
	struct hclge_query_version_cmd *resp;
	struct hclge_desc desc;
	int ret;

	hclge_cmd_setup_basic_desc(&desc, HCLGE_OPC_QUERY_FW_VER, 1);
	resp = (struct hclge_query_version_cmd *)desc.data;
	resp->api_caps = hclge_build_api_caps();

	ret = hclge_cmd_send(&hdev->hw, &desc, 1);
	if (ret)
		return ret;

	hdev->fw_version = le32_to_cpu(resp->firmware);

	ae_dev->dev_version = le32_to_cpu(resp->hardware) <<
					 HNAE3_PCI_REVISION_BIT_SIZE;
	ae_dev->dev_version |= hdev->pdev->revision;

	if (ae_dev->dev_version >= HNAE3_DEVICE_VERSION_V2)
		hclge_set_default_capability(hdev);

	hclge_parse_capability(hdev, resp);

	return ret;
}

int hclge_cmd_queue_init(struct hclge_dev *hdev)
{
	int ret;

	/* Setup the lock for command queue */
	spin_lock_init(&hdev->hw.cmq.csq.lock);
	spin_lock_init(&hdev->hw.cmq.crq.lock);

	/* Setup the queue entries for use cmd queue */
	hdev->hw.cmq.csq.desc_num = HCLGE_NIC_CMQ_DESC_NUM;
	hdev->hw.cmq.crq.desc_num = HCLGE_NIC_CMQ_DESC_NUM;

	/* Setup Tx write back timeout */
	hdev->hw.cmq.tx_timeout = HCLGE_CMDQ_TX_TIMEOUT;

	/* Setup queue rings */
	ret = hclge_alloc_cmd_queue(hdev, HCLGE_TYPE_CSQ);
	if (ret) {
		dev_err(&hdev->pdev->dev,
			"CSQ ring setup error %d\n", ret);
		return ret;
	}

	ret = hclge_alloc_cmd_queue(hdev, HCLGE_TYPE_CRQ);
	if (ret) {
		dev_err(&hdev->pdev->dev,
			"CRQ ring setup error %d\n", ret);
		goto err_csq;
	}

	return 0;
err_csq:
	hclge_free_cmd_desc(&hdev->hw.cmq.csq);
	return ret;
}

static int hclge_firmware_compat_config(struct hclge_dev *hdev, bool en)
{
	struct hclge_firmware_compat_cmd *req;
	struct hclge_desc desc;
	u32 compat = 0;

	hclge_cmd_setup_basic_desc(&desc, HCLGE_OPC_IMP_COMPAT_CFG, false);

	if (en) {
		req = (struct hclge_firmware_compat_cmd *)desc.data;

		hnae3_set_bit(compat, HCLGE_LINK_EVENT_REPORT_EN_B, 1);
		hnae3_set_bit(compat, HCLGE_NCSI_ERROR_REPORT_EN_B, 1);
		if (hnae3_dev_phy_imp_supported(hdev))
			hnae3_set_bit(compat, HCLGE_PHY_IMP_EN_B, 1);
<<<<<<< HEAD
=======
		hnae3_set_bit(compat, HCLGE_MAC_STATS_EXT_EN_B, 1);
		hnae3_set_bit(compat, HCLGE_SYNC_RX_RING_HEAD_EN_B, 1);
>>>>>>> df0cc57e

		req->compat = cpu_to_le32(compat);
	}

	return hclge_cmd_send(&hdev->hw, &desc, 1);
}

int hclge_cmd_init(struct hclge_dev *hdev)
{
	int ret;

	spin_lock_bh(&hdev->hw.cmq.csq.lock);
	spin_lock(&hdev->hw.cmq.crq.lock);

	hdev->hw.cmq.csq.next_to_clean = 0;
	hdev->hw.cmq.csq.next_to_use = 0;
	hdev->hw.cmq.crq.next_to_clean = 0;
	hdev->hw.cmq.crq.next_to_use = 0;

	hclge_cmd_init_regs(&hdev->hw);

	spin_unlock(&hdev->hw.cmq.crq.lock);
	spin_unlock_bh(&hdev->hw.cmq.csq.lock);

	clear_bit(HCLGE_STATE_CMD_DISABLE, &hdev->state);

	/* Check if there is new reset pending, because the higher level
	 * reset may happen when lower level reset is being processed.
	 */
	if ((hclge_is_reset_pending(hdev))) {
		dev_err(&hdev->pdev->dev,
			"failed to init cmd since reset %#lx pending\n",
			hdev->reset_pending);
		ret = -EBUSY;
		goto err_cmd_init;
	}

	/* get version and device capabilities */
	ret = hclge_cmd_query_version_and_capability(hdev);
	if (ret) {
		dev_err(&hdev->pdev->dev,
			"failed to query version and capabilities, ret = %d\n",
			ret);
		goto err_cmd_init;
	}

	dev_info(&hdev->pdev->dev, "The firmware version is %lu.%lu.%lu.%lu\n",
		 hnae3_get_field(hdev->fw_version, HNAE3_FW_VERSION_BYTE3_MASK,
				 HNAE3_FW_VERSION_BYTE3_SHIFT),
		 hnae3_get_field(hdev->fw_version, HNAE3_FW_VERSION_BYTE2_MASK,
				 HNAE3_FW_VERSION_BYTE2_SHIFT),
		 hnae3_get_field(hdev->fw_version, HNAE3_FW_VERSION_BYTE1_MASK,
				 HNAE3_FW_VERSION_BYTE1_SHIFT),
		 hnae3_get_field(hdev->fw_version, HNAE3_FW_VERSION_BYTE0_MASK,
				 HNAE3_FW_VERSION_BYTE0_SHIFT));

	/* ask the firmware to enable some features, driver can work without
	 * it.
	 */
	ret = hclge_firmware_compat_config(hdev, true);
	if (ret)
		dev_warn(&hdev->pdev->dev,
			 "Firmware compatible features not enabled(%d).\n",
			 ret);

	return 0;

err_cmd_init:
	set_bit(HCLGE_STATE_CMD_DISABLE, &hdev->state);

	return ret;
}

static void hclge_cmd_uninit_regs(struct hclge_hw *hw)
{
	hclge_write_dev(hw, HCLGE_NIC_CSQ_BASEADDR_L_REG, 0);
	hclge_write_dev(hw, HCLGE_NIC_CSQ_BASEADDR_H_REG, 0);
	hclge_write_dev(hw, HCLGE_NIC_CSQ_DEPTH_REG, 0);
	hclge_write_dev(hw, HCLGE_NIC_CSQ_HEAD_REG, 0);
	hclge_write_dev(hw, HCLGE_NIC_CSQ_TAIL_REG, 0);
	hclge_write_dev(hw, HCLGE_NIC_CRQ_BASEADDR_L_REG, 0);
	hclge_write_dev(hw, HCLGE_NIC_CRQ_BASEADDR_H_REG, 0);
	hclge_write_dev(hw, HCLGE_NIC_CRQ_DEPTH_REG, 0);
	hclge_write_dev(hw, HCLGE_NIC_CRQ_HEAD_REG, 0);
	hclge_write_dev(hw, HCLGE_NIC_CRQ_TAIL_REG, 0);
}

void hclge_cmd_uninit(struct hclge_dev *hdev)
{
	hclge_firmware_compat_config(hdev, false);

	set_bit(HCLGE_STATE_CMD_DISABLE, &hdev->state);
	/* wait to ensure that the firmware completes the possible left
	 * over commands.
	 */
	msleep(HCLGE_CMDQ_CLEAR_WAIT_TIME);
	spin_lock_bh(&hdev->hw.cmq.csq.lock);
	spin_lock(&hdev->hw.cmq.crq.lock);
	hclge_cmd_uninit_regs(&hdev->hw);
	spin_unlock(&hdev->hw.cmq.crq.lock);
	spin_unlock_bh(&hdev->hw.cmq.csq.lock);

	hclge_free_cmd_desc(&hdev->hw.cmq.csq);
	hclge_free_cmd_desc(&hdev->hw.cmq.crq);
}<|MERGE_RESOLUTION|>--- conflicted
+++ resolved
@@ -482,11 +482,8 @@
 		hnae3_set_bit(compat, HCLGE_NCSI_ERROR_REPORT_EN_B, 1);
 		if (hnae3_dev_phy_imp_supported(hdev))
 			hnae3_set_bit(compat, HCLGE_PHY_IMP_EN_B, 1);
-<<<<<<< HEAD
-=======
 		hnae3_set_bit(compat, HCLGE_MAC_STATS_EXT_EN_B, 1);
 		hnae3_set_bit(compat, HCLGE_SYNC_RX_RING_HEAD_EN_B, 1);
->>>>>>> df0cc57e
 
 		req->compat = cpu_to_le32(compat);
 	}
