--- conflicted
+++ resolved
@@ -903,12 +903,7 @@
 	/* Tx IPsec offload doesn't seem to work on this
 	 * device, so block these requests for now.
 	 */
-<<<<<<< HEAD
-	sam->flags = sam->flags & ~XFRM_OFFLOAD_IPV6;
-	if (sam->flags != XFRM_OFFLOAD_INBOUND) {
-=======
 	if (sam->dir != XFRM_DEV_OFFLOAD_IN) {
->>>>>>> 88084a3d
 		err = -EOPNOTSUPP;
 		goto err_out;
 	}
