/*
 * Virtio SCSI HBA driver
 *
 * Copyright IBM Corp. 2010
 * Copyright Red Hat, Inc. 2011
 *
 * Authors:
 *  Stefan Hajnoczi   <stefanha@linux.vnet.ibm.com>
 *  Paolo Bonzini   <pbonzini@redhat.com>
 *
 * This work is licensed under the terms of the GNU GPL, version 2 or later.
 * See the COPYING file in the top-level directory.
 *
 */

#define pr_fmt(fmt) KBUILD_MODNAME ": " fmt

#include <linux/module.h>
#include <linux/slab.h>
#include <linux/mempool.h>
#include <linux/virtio.h>
#include <linux/virtio_ids.h>
#include <linux/virtio_config.h>
#include <linux/virtio_scsi.h>
#include <linux/cpu.h>
#include <scsi/scsi_host.h>
#include <scsi/scsi_device.h>
#include <scsi/scsi_cmnd.h>

#define VIRTIO_SCSI_MEMPOOL_SZ 64
#define VIRTIO_SCSI_EVENT_LEN 8
#define VIRTIO_SCSI_VQ_BASE 2

/* Command queue element */
struct virtio_scsi_cmd {
	struct scsi_cmnd *sc;
	struct completion *comp;
	union {
		struct virtio_scsi_cmd_req       cmd;
		struct virtio_scsi_ctrl_tmf_req  tmf;
		struct virtio_scsi_ctrl_an_req   an;
	} req;
	union {
		struct virtio_scsi_cmd_resp      cmd;
		struct virtio_scsi_ctrl_tmf_resp tmf;
		struct virtio_scsi_ctrl_an_resp  an;
		struct virtio_scsi_event         evt;
	} resp;
} ____cacheline_aligned_in_smp;

struct virtio_scsi_event_node {
	struct virtio_scsi *vscsi;
	struct virtio_scsi_event event;
	struct work_struct work;
};

struct virtio_scsi_vq {
	/* Protects vq */
	spinlock_t vq_lock;

	struct virtqueue *vq;
};

/*
 * Per-target queue state.
 *
 * This struct holds the data needed by the queue steering policy.  When a
 * target is sent multiple requests, we need to drive them to the same queue so
 * that FIFO processing order is kept.  However, if a target was idle, we can
 * choose a queue arbitrarily.  In this case the queue is chosen according to
 * the current VCPU, so the driver expects the number of request queues to be
 * equal to the number of VCPUs.  This makes it easy and fast to select the
 * queue, and also lets the driver optimize the IRQ affinity for the virtqueues
 * (each virtqueue's affinity is set to the CPU that "owns" the queue).
 *
 * tgt_lock is held to serialize reading and writing req_vq. Reading req_vq
 * could be done locklessly, but we do not do it yet.
 *
 * Decrements of reqs are never concurrent with writes of req_vq: before the
 * decrement reqs will be != 0; after the decrement the virtqueue completion
 * routine will not use the req_vq so it can be changed by a new request.
 * Thus they can happen outside the tgt_lock, provided of course we make reqs
 * an atomic_t.
 */
struct virtio_scsi_target_state {
	/* This spinlock never held at the same time as vq_lock. */
	spinlock_t tgt_lock;

	/* Count of outstanding requests. */
	atomic_t reqs;

	/* Currently active virtqueue for requests sent to this target. */
	struct virtio_scsi_vq *req_vq;
};

/* Driver instance state */
struct virtio_scsi {
	struct virtio_device *vdev;

	/* Get some buffers ready for event vq */
	struct virtio_scsi_event_node event_list[VIRTIO_SCSI_EVENT_LEN];

	u32 num_queues;

	/* If the affinity hint is set for virtqueues */
	bool affinity_hint_set;

	/* CPU hotplug notifier */
	struct notifier_block nb;

	struct virtio_scsi_vq ctrl_vq;
	struct virtio_scsi_vq event_vq;
	struct virtio_scsi_vq req_vqs[];
};

static struct kmem_cache *virtscsi_cmd_cache;
static mempool_t *virtscsi_cmd_pool;

static inline struct Scsi_Host *virtio_scsi_host(struct virtio_device *vdev)
{
	return vdev->priv;
}

static void virtscsi_compute_resid(struct scsi_cmnd *sc, u32 resid)
{
	if (!resid)
		return;

	if (!scsi_bidi_cmnd(sc)) {
		scsi_set_resid(sc, resid);
		return;
	}

	scsi_in(sc)->resid = min(resid, scsi_in(sc)->length);
	scsi_out(sc)->resid = resid - scsi_in(sc)->resid;
}

/**
 * virtscsi_complete_cmd - finish a scsi_cmd and invoke scsi_done
 *
 * Called with vq_lock held.
 */
static void virtscsi_complete_cmd(struct virtio_scsi *vscsi, void *buf)
{
	struct virtio_scsi_cmd *cmd = buf;
	struct scsi_cmnd *sc = cmd->sc;
	struct virtio_scsi_cmd_resp *resp = &cmd->resp.cmd;
	struct virtio_scsi_target_state *tgt =
				scsi_target(sc->device)->hostdata;

	dev_dbg(&sc->device->sdev_gendev,
		"cmd %p response %u status %#02x sense_len %u\n",
		sc, resp->response, resp->status, resp->sense_len);

	sc->result = resp->status;
	virtscsi_compute_resid(sc, resp->resid);
	switch (resp->response) {
	case VIRTIO_SCSI_S_OK:
		set_host_byte(sc, DID_OK);
		break;
	case VIRTIO_SCSI_S_OVERRUN:
		set_host_byte(sc, DID_ERROR);
		break;
	case VIRTIO_SCSI_S_ABORTED:
		set_host_byte(sc, DID_ABORT);
		break;
	case VIRTIO_SCSI_S_BAD_TARGET:
		set_host_byte(sc, DID_BAD_TARGET);
		break;
	case VIRTIO_SCSI_S_RESET:
		set_host_byte(sc, DID_RESET);
		break;
	case VIRTIO_SCSI_S_BUSY:
		set_host_byte(sc, DID_BUS_BUSY);
		break;
	case VIRTIO_SCSI_S_TRANSPORT_FAILURE:
		set_host_byte(sc, DID_TRANSPORT_DISRUPTED);
		break;
	case VIRTIO_SCSI_S_TARGET_FAILURE:
		set_host_byte(sc, DID_TARGET_FAILURE);
		break;
	case VIRTIO_SCSI_S_NEXUS_FAILURE:
		set_host_byte(sc, DID_NEXUS_FAILURE);
		break;
	default:
		scmd_printk(KERN_WARNING, sc, "Unknown response %d",
			    resp->response);
		/* fall through */
	case VIRTIO_SCSI_S_FAILURE:
		set_host_byte(sc, DID_ERROR);
		break;
	}

	WARN_ON(resp->sense_len > VIRTIO_SCSI_SENSE_SIZE);
	if (sc->sense_buffer) {
		memcpy(sc->sense_buffer, resp->sense,
		       min_t(u32, resp->sense_len, VIRTIO_SCSI_SENSE_SIZE));
		if (resp->sense_len)
			set_driver_byte(sc, DRIVER_SENSE);
	}

	sc->scsi_done(sc);

	atomic_dec(&tgt->reqs);
}

static void virtscsi_vq_done(struct virtio_scsi *vscsi,
			     struct virtio_scsi_vq *virtscsi_vq,
			     void (*fn)(struct virtio_scsi *vscsi, void *buf))
{
	void *buf;
	unsigned int len;
	unsigned long flags;
	struct virtqueue *vq = virtscsi_vq->vq;

	spin_lock_irqsave(&virtscsi_vq->vq_lock, flags);
	do {
		virtqueue_disable_cb(vq);
		while ((buf = virtqueue_get_buf(vq, &len)) != NULL)
			fn(vscsi, buf);

		if (unlikely(virtqueue_is_broken(vq)))
			break;
	} while (!virtqueue_enable_cb(vq));
	spin_unlock_irqrestore(&virtscsi_vq->vq_lock, flags);
}

static void virtscsi_req_done(struct virtqueue *vq)
{
	struct Scsi_Host *sh = virtio_scsi_host(vq->vdev);
	struct virtio_scsi *vscsi = shost_priv(sh);
	int index = vq->index - VIRTIO_SCSI_VQ_BASE;
	struct virtio_scsi_vq *req_vq = &vscsi->req_vqs[index];

	virtscsi_vq_done(vscsi, req_vq, virtscsi_complete_cmd);
};

static void virtscsi_complete_free(struct virtio_scsi *vscsi, void *buf)
{
	struct virtio_scsi_cmd *cmd = buf;

	if (cmd->comp)
		complete_all(cmd->comp);
}

static void virtscsi_ctrl_done(struct virtqueue *vq)
{
	struct Scsi_Host *sh = virtio_scsi_host(vq->vdev);
	struct virtio_scsi *vscsi = shost_priv(sh);

	virtscsi_vq_done(vscsi, &vscsi->ctrl_vq, virtscsi_complete_free);
};

static int virtscsi_kick_event(struct virtio_scsi *vscsi,
			       struct virtio_scsi_event_node *event_node)
{
	int err;
	struct scatterlist sg;
	unsigned long flags;

	sg_init_one(&sg, &event_node->event, sizeof(struct virtio_scsi_event));

	spin_lock_irqsave(&vscsi->event_vq.vq_lock, flags);

	err = virtqueue_add_inbuf(vscsi->event_vq.vq, &sg, 1, event_node,
				  GFP_ATOMIC);
	if (!err)
		virtqueue_kick(vscsi->event_vq.vq);

	spin_unlock_irqrestore(&vscsi->event_vq.vq_lock, flags);

	return err;
}

static int virtscsi_kick_event_all(struct virtio_scsi *vscsi)
{
	int i;

	for (i = 0; i < VIRTIO_SCSI_EVENT_LEN; i++) {
		vscsi->event_list[i].vscsi = vscsi;
		virtscsi_kick_event(vscsi, &vscsi->event_list[i]);
	}

	return 0;
}

static void virtscsi_cancel_event_work(struct virtio_scsi *vscsi)
{
	int i;

	for (i = 0; i < VIRTIO_SCSI_EVENT_LEN; i++)
		cancel_work_sync(&vscsi->event_list[i].work);
}

static void virtscsi_handle_transport_reset(struct virtio_scsi *vscsi,
					    struct virtio_scsi_event *event)
{
	struct scsi_device *sdev;
	struct Scsi_Host *shost = virtio_scsi_host(vscsi->vdev);
	unsigned int target = event->lun[1];
	unsigned int lun = (event->lun[2] << 8) | event->lun[3];

	switch (event->reason) {
	case VIRTIO_SCSI_EVT_RESET_RESCAN:
		scsi_add_device(shost, 0, target, lun);
		break;
	case VIRTIO_SCSI_EVT_RESET_REMOVED:
		sdev = scsi_device_lookup(shost, 0, target, lun);
		if (sdev) {
			scsi_remove_device(sdev);
			scsi_device_put(sdev);
		} else {
			pr_err("SCSI device %d 0 %d %d not found\n",
				shost->host_no, target, lun);
		}
		break;
	default:
		pr_info("Unsupport virtio scsi event reason %x\n", event->reason);
	}
}

static void virtscsi_handle_param_change(struct virtio_scsi *vscsi,
					 struct virtio_scsi_event *event)
{
	struct scsi_device *sdev;
	struct Scsi_Host *shost = virtio_scsi_host(vscsi->vdev);
	unsigned int target = event->lun[1];
	unsigned int lun = (event->lun[2] << 8) | event->lun[3];
	u8 asc = event->reason & 255;
	u8 ascq = event->reason >> 8;

	sdev = scsi_device_lookup(shost, 0, target, lun);
	if (!sdev) {
		pr_err("SCSI device %d 0 %d %d not found\n",
			shost->host_no, target, lun);
		return;
	}

	/* Handle "Parameters changed", "Mode parameters changed", and
	   "Capacity data has changed".  */
	if (asc == 0x2a && (ascq == 0x00 || ascq == 0x01 || ascq == 0x09))
		scsi_rescan_device(&sdev->sdev_gendev);

	scsi_device_put(sdev);
}

static void virtscsi_handle_event(struct work_struct *work)
{
	struct virtio_scsi_event_node *event_node =
		container_of(work, struct virtio_scsi_event_node, work);
	struct virtio_scsi *vscsi = event_node->vscsi;
	struct virtio_scsi_event *event = &event_node->event;

	if (event->event & VIRTIO_SCSI_T_EVENTS_MISSED) {
		event->event &= ~VIRTIO_SCSI_T_EVENTS_MISSED;
		scsi_scan_host(virtio_scsi_host(vscsi->vdev));
	}

	switch (event->event) {
	case VIRTIO_SCSI_T_NO_EVENT:
		break;
	case VIRTIO_SCSI_T_TRANSPORT_RESET:
		virtscsi_handle_transport_reset(vscsi, event);
		break;
	case VIRTIO_SCSI_T_PARAM_CHANGE:
		virtscsi_handle_param_change(vscsi, event);
		break;
	default:
		pr_err("Unsupport virtio scsi event %x\n", event->event);
	}
	virtscsi_kick_event(vscsi, event_node);
}

static void virtscsi_complete_event(struct virtio_scsi *vscsi, void *buf)
{
	struct virtio_scsi_event_node *event_node = buf;

	INIT_WORK(&event_node->work, virtscsi_handle_event);
	schedule_work(&event_node->work);
}

static void virtscsi_event_done(struct virtqueue *vq)
{
	struct Scsi_Host *sh = virtio_scsi_host(vq->vdev);
	struct virtio_scsi *vscsi = shost_priv(sh);

	virtscsi_vq_done(vscsi, &vscsi->event_vq, virtscsi_complete_event);
};

/**
 * virtscsi_add_cmd - add a virtio_scsi_cmd to a virtqueue
 * @vq		: the struct virtqueue we're talking about
 * @cmd		: command structure
 * @req_size	: size of the request buffer
 * @resp_size	: size of the response buffer
 */
static int virtscsi_add_cmd(struct virtqueue *vq,
			    struct virtio_scsi_cmd *cmd,
			    size_t req_size, size_t resp_size)
{
	struct scsi_cmnd *sc = cmd->sc;
	struct scatterlist *sgs[4], req, resp;
	struct sg_table *out, *in;
	unsigned out_num = 0, in_num = 0;

	out = in = NULL;

	if (sc && sc->sc_data_direction != DMA_NONE) {
		if (sc->sc_data_direction != DMA_FROM_DEVICE)
			out = &scsi_out(sc)->table;
		if (sc->sc_data_direction != DMA_TO_DEVICE)
			in = &scsi_in(sc)->table;
	}

	/* Request header.  */
	sg_init_one(&req, &cmd->req, req_size);
	sgs[out_num++] = &req;

	/* Data-out buffer.  */
	if (out)
		sgs[out_num++] = out->sgl;

	/* Response header.  */
	sg_init_one(&resp, &cmd->resp, resp_size);
	sgs[out_num + in_num++] = &resp;

	/* Data-in buffer */
	if (in)
		sgs[out_num + in_num++] = in->sgl;

	return virtqueue_add_sgs(vq, sgs, out_num, in_num, cmd, GFP_ATOMIC);
}

static int virtscsi_kick_cmd(struct virtio_scsi_vq *vq,
			     struct virtio_scsi_cmd *cmd,
			     size_t req_size, size_t resp_size)
{
	unsigned long flags;
	int err;
	bool needs_kick = false;

	spin_lock_irqsave(&vq->vq_lock, flags);
	err = virtscsi_add_cmd(vq->vq, cmd, req_size, resp_size);
	if (!err)
		needs_kick = virtqueue_kick_prepare(vq->vq);

	spin_unlock_irqrestore(&vq->vq_lock, flags);

	if (needs_kick)
		virtqueue_notify(vq->vq);
	return err;
}

static int virtscsi_queuecommand(struct virtio_scsi *vscsi,
				 struct virtio_scsi_vq *req_vq,
				 struct scsi_cmnd *sc)
{
	struct Scsi_Host *shost = virtio_scsi_host(vscsi->vdev);
	struct virtio_scsi_cmd *cmd = scsi_cmd_priv(sc);

	BUG_ON(scsi_sg_count(sc) > shost->sg_tablesize);

	/* TODO: check feature bit and fail if unsupported?  */
	BUG_ON(sc->sc_data_direction == DMA_BIDIRECTIONAL);

	dev_dbg(&sc->device->sdev_gendev,
		"cmd %p CDB: %#02x\n", sc, sc->cmnd[0]);

	memset(cmd, 0, sizeof(*cmd));
	cmd->sc = sc;
	cmd->req.cmd = (struct virtio_scsi_cmd_req){
		.lun[0] = 1,
		.lun[1] = sc->device->id,
		.lun[2] = (sc->device->lun >> 8) | 0x40,
		.lun[3] = sc->device->lun & 0xff,
		.tag = (unsigned long)sc,
		.task_attr = VIRTIO_SCSI_S_SIMPLE,
		.prio = 0,
		.crn = 0,
	};

	BUG_ON(sc->cmd_len > VIRTIO_SCSI_CDB_SIZE);
	memcpy(cmd->req.cmd.cdb, sc->cmnd, sc->cmd_len);

	if (virtscsi_kick_cmd(req_vq, cmd,
<<<<<<< HEAD
			      sizeof cmd->req.cmd, sizeof cmd->resp.cmd,
			      GFP_ATOMIC) != 0)
		return SCSI_MLQUEUE_HOST_BUSY;
	return 0;
=======
			      sizeof cmd->req.cmd, sizeof cmd->resp.cmd) == 0)
		ret = 0;
	else
		mempool_free(cmd, virtscsi_cmd_pool);

out:
	return ret;
>>>>>>> c77fba9a
}

static int virtscsi_queuecommand_single(struct Scsi_Host *sh,
					struct scsi_cmnd *sc)
{
	struct virtio_scsi *vscsi = shost_priv(sh);
	struct virtio_scsi_target_state *tgt =
				scsi_target(sc->device)->hostdata;

	atomic_inc(&tgt->reqs);
	return virtscsi_queuecommand(vscsi, &vscsi->req_vqs[0], sc);
}

static struct virtio_scsi_vq *virtscsi_pick_vq(struct virtio_scsi *vscsi,
					       struct virtio_scsi_target_state *tgt)
{
	struct virtio_scsi_vq *vq;
	unsigned long flags;
	u32 queue_num;

	spin_lock_irqsave(&tgt->tgt_lock, flags);

	if (atomic_inc_return(&tgt->reqs) > 1)
		vq = tgt->req_vq;
	else {
		queue_num = smp_processor_id();
		while (unlikely(queue_num >= vscsi->num_queues))
			queue_num -= vscsi->num_queues;

		tgt->req_vq = vq = &vscsi->req_vqs[queue_num];
	}

	spin_unlock_irqrestore(&tgt->tgt_lock, flags);
	return vq;
}

static int virtscsi_queuecommand_multi(struct Scsi_Host *sh,
				       struct scsi_cmnd *sc)
{
	struct virtio_scsi *vscsi = shost_priv(sh);
	struct virtio_scsi_target_state *tgt =
				scsi_target(sc->device)->hostdata;
	struct virtio_scsi_vq *req_vq = virtscsi_pick_vq(vscsi, tgt);

	return virtscsi_queuecommand(vscsi, req_vq, sc);
}

static int virtscsi_tmf(struct virtio_scsi *vscsi, struct virtio_scsi_cmd *cmd)
{
	DECLARE_COMPLETION_ONSTACK(comp);
	int ret = FAILED;

	cmd->comp = &comp;
	if (virtscsi_kick_cmd(&vscsi->ctrl_vq, cmd,
			      sizeof cmd->req.tmf, sizeof cmd->resp.tmf) < 0)
		goto out;

	wait_for_completion(&comp);
	if (cmd->resp.tmf.response == VIRTIO_SCSI_S_OK ||
	    cmd->resp.tmf.response == VIRTIO_SCSI_S_FUNCTION_SUCCEEDED)
		ret = SUCCESS;

out:
	mempool_free(cmd, virtscsi_cmd_pool);
	return ret;
}

static int virtscsi_device_reset(struct scsi_cmnd *sc)
{
	struct virtio_scsi *vscsi = shost_priv(sc->device->host);
	struct virtio_scsi_cmd *cmd;

	sdev_printk(KERN_INFO, sc->device, "device reset\n");
	cmd = mempool_alloc(virtscsi_cmd_pool, GFP_NOIO);
	if (!cmd)
		return FAILED;

	memset(cmd, 0, sizeof(*cmd));
	cmd->sc = sc;
	cmd->req.tmf = (struct virtio_scsi_ctrl_tmf_req){
		.type = VIRTIO_SCSI_T_TMF,
		.subtype = VIRTIO_SCSI_T_TMF_LOGICAL_UNIT_RESET,
		.lun[0] = 1,
		.lun[1] = sc->device->id,
		.lun[2] = (sc->device->lun >> 8) | 0x40,
		.lun[3] = sc->device->lun & 0xff,
	};
	return virtscsi_tmf(vscsi, cmd);
}

static int virtscsi_abort(struct scsi_cmnd *sc)
{
	struct virtio_scsi *vscsi = shost_priv(sc->device->host);
	struct virtio_scsi_cmd *cmd;

	scmd_printk(KERN_INFO, sc, "abort\n");
	cmd = mempool_alloc(virtscsi_cmd_pool, GFP_NOIO);
	if (!cmd)
		return FAILED;

	memset(cmd, 0, sizeof(*cmd));
	cmd->sc = sc;
	cmd->req.tmf = (struct virtio_scsi_ctrl_tmf_req){
		.type = VIRTIO_SCSI_T_TMF,
		.subtype = VIRTIO_SCSI_T_TMF_ABORT_TASK,
		.lun[0] = 1,
		.lun[1] = sc->device->id,
		.lun[2] = (sc->device->lun >> 8) | 0x40,
		.lun[3] = sc->device->lun & 0xff,
		.tag = (unsigned long)sc,
	};
	return virtscsi_tmf(vscsi, cmd);
}

static int virtscsi_target_alloc(struct scsi_target *starget)
{
	struct virtio_scsi_target_state *tgt =
				kmalloc(sizeof(*tgt), GFP_KERNEL);
	if (!tgt)
		return -ENOMEM;

	spin_lock_init(&tgt->tgt_lock);
	atomic_set(&tgt->reqs, 0);
	tgt->req_vq = NULL;

	starget->hostdata = tgt;
	return 0;
}

static void virtscsi_target_destroy(struct scsi_target *starget)
{
	struct virtio_scsi_target_state *tgt = starget->hostdata;
	kfree(tgt);
}

static struct scsi_host_template virtscsi_host_template_single = {
	.module = THIS_MODULE,
	.name = "Virtio SCSI HBA",
	.proc_name = "virtio_scsi",
	.this_id = -1,
	.cmd_size = sizeof(struct virtio_scsi_cmd),
	.queuecommand = virtscsi_queuecommand_single,
	.eh_abort_handler = virtscsi_abort,
	.eh_device_reset_handler = virtscsi_device_reset,

	.can_queue = 1024,
	.dma_boundary = UINT_MAX,
	.use_clustering = ENABLE_CLUSTERING,
	.target_alloc = virtscsi_target_alloc,
	.target_destroy = virtscsi_target_destroy,
};

static struct scsi_host_template virtscsi_host_template_multi = {
	.module = THIS_MODULE,
	.name = "Virtio SCSI HBA",
	.proc_name = "virtio_scsi",
	.this_id = -1,
	.cmd_size = sizeof(struct virtio_scsi_cmd),
	.queuecommand = virtscsi_queuecommand_multi,
	.eh_abort_handler = virtscsi_abort,
	.eh_device_reset_handler = virtscsi_device_reset,

	.can_queue = 1024,
	.dma_boundary = UINT_MAX,
	.use_clustering = ENABLE_CLUSTERING,
	.target_alloc = virtscsi_target_alloc,
	.target_destroy = virtscsi_target_destroy,
};

#define virtscsi_config_get(vdev, fld) \
	({ \
		typeof(((struct virtio_scsi_config *)0)->fld) __val; \
		virtio_cread(vdev, struct virtio_scsi_config, fld, &__val); \
		__val; \
	})

#define virtscsi_config_set(vdev, fld, val) \
	do { \
		typeof(((struct virtio_scsi_config *)0)->fld) __val = (val); \
		virtio_cwrite(vdev, struct virtio_scsi_config, fld, &__val); \
	} while(0)

static void __virtscsi_set_affinity(struct virtio_scsi *vscsi, bool affinity)
{
	int i;
	int cpu;

	/* In multiqueue mode, when the number of cpu is equal
	 * to the number of request queues, we let the qeueues
	 * to be private to one cpu by setting the affinity hint
	 * to eliminate the contention.
	 */
	if ((vscsi->num_queues == 1 ||
	     vscsi->num_queues != num_online_cpus()) && affinity) {
		if (vscsi->affinity_hint_set)
			affinity = false;
		else
			return;
	}

	if (affinity) {
		i = 0;
		for_each_online_cpu(cpu) {
			virtqueue_set_affinity(vscsi->req_vqs[i].vq, cpu);
			i++;
		}

		vscsi->affinity_hint_set = true;
	} else {
		for (i = 0; i < vscsi->num_queues; i++) {
			if (!vscsi->req_vqs[i].vq)
				continue;

			virtqueue_set_affinity(vscsi->req_vqs[i].vq, -1);
		}

		vscsi->affinity_hint_set = false;
	}
}

static void virtscsi_set_affinity(struct virtio_scsi *vscsi, bool affinity)
{
	get_online_cpus();
	__virtscsi_set_affinity(vscsi, affinity);
	put_online_cpus();
}

static int virtscsi_cpu_callback(struct notifier_block *nfb,
				 unsigned long action, void *hcpu)
{
	struct virtio_scsi *vscsi = container_of(nfb, struct virtio_scsi, nb);
	switch(action) {
	case CPU_ONLINE:
	case CPU_ONLINE_FROZEN:
	case CPU_DEAD:
	case CPU_DEAD_FROZEN:
		__virtscsi_set_affinity(vscsi, true);
		break;
	default:
		break;
	}
	return NOTIFY_OK;
}

static void virtscsi_init_vq(struct virtio_scsi_vq *virtscsi_vq,
			     struct virtqueue *vq)
{
	spin_lock_init(&virtscsi_vq->vq_lock);
	virtscsi_vq->vq = vq;
}

static void virtscsi_scan(struct virtio_device *vdev)
{
	struct Scsi_Host *shost = (struct Scsi_Host *)vdev->priv;

	scsi_scan_host(shost);
}

static void virtscsi_remove_vqs(struct virtio_device *vdev)
{
	struct Scsi_Host *sh = virtio_scsi_host(vdev);
	struct virtio_scsi *vscsi = shost_priv(sh);

	virtscsi_set_affinity(vscsi, false);

	/* Stop all the virtqueues. */
	vdev->config->reset(vdev);

	vdev->config->del_vqs(vdev);
}

static int virtscsi_init(struct virtio_device *vdev,
			 struct virtio_scsi *vscsi)
{
	int err;
	u32 i;
	u32 num_vqs;
	vq_callback_t **callbacks;
	const char **names;
	struct virtqueue **vqs;

	num_vqs = vscsi->num_queues + VIRTIO_SCSI_VQ_BASE;
	vqs = kmalloc(num_vqs * sizeof(struct virtqueue *), GFP_KERNEL);
	callbacks = kmalloc(num_vqs * sizeof(vq_callback_t *), GFP_KERNEL);
	names = kmalloc(num_vqs * sizeof(char *), GFP_KERNEL);

	if (!callbacks || !vqs || !names) {
		err = -ENOMEM;
		goto out;
	}

	callbacks[0] = virtscsi_ctrl_done;
	callbacks[1] = virtscsi_event_done;
	names[0] = "control";
	names[1] = "event";
	for (i = VIRTIO_SCSI_VQ_BASE; i < num_vqs; i++) {
		callbacks[i] = virtscsi_req_done;
		names[i] = "request";
	}

	/* Discover virtqueues and write information to configuration.  */
	err = vdev->config->find_vqs(vdev, num_vqs, vqs, callbacks, names);
	if (err)
		goto out;

	virtscsi_init_vq(&vscsi->ctrl_vq, vqs[0]);
	virtscsi_init_vq(&vscsi->event_vq, vqs[1]);
	for (i = VIRTIO_SCSI_VQ_BASE; i < num_vqs; i++)
		virtscsi_init_vq(&vscsi->req_vqs[i - VIRTIO_SCSI_VQ_BASE],
				 vqs[i]);

	virtscsi_set_affinity(vscsi, true);

	virtscsi_config_set(vdev, cdb_size, VIRTIO_SCSI_CDB_SIZE);
	virtscsi_config_set(vdev, sense_size, VIRTIO_SCSI_SENSE_SIZE);

	if (virtio_has_feature(vdev, VIRTIO_SCSI_F_HOTPLUG))
		virtscsi_kick_event_all(vscsi);

	err = 0;

out:
	kfree(names);
	kfree(callbacks);
	kfree(vqs);
	if (err)
		virtscsi_remove_vqs(vdev);
	return err;
}

static int virtscsi_probe(struct virtio_device *vdev)
{
	struct Scsi_Host *shost;
	struct virtio_scsi *vscsi;
	int err;
	u32 sg_elems, num_targets;
	u32 cmd_per_lun;
	u32 num_queues;
	struct scsi_host_template *hostt;

	/* We need to know how many queues before we allocate. */
	num_queues = virtscsi_config_get(vdev, num_queues) ? : 1;

	num_targets = virtscsi_config_get(vdev, max_target) + 1;

	if (num_queues == 1)
		hostt = &virtscsi_host_template_single;
	else
		hostt = &virtscsi_host_template_multi;

	shost = scsi_host_alloc(hostt,
		sizeof(*vscsi) + sizeof(vscsi->req_vqs[0]) * num_queues);
	if (!shost)
		return -ENOMEM;

	sg_elems = virtscsi_config_get(vdev, seg_max) ?: 1;
	shost->sg_tablesize = sg_elems;
	vscsi = shost_priv(shost);
	vscsi->vdev = vdev;
	vscsi->num_queues = num_queues;
	vdev->priv = shost;

	err = virtscsi_init(vdev, vscsi);
	if (err)
		goto virtscsi_init_failed;

	vscsi->nb.notifier_call = &virtscsi_cpu_callback;
	err = register_hotcpu_notifier(&vscsi->nb);
	if (err) {
		pr_err("registering cpu notifier failed\n");
		goto scsi_add_host_failed;
	}

	cmd_per_lun = virtscsi_config_get(vdev, cmd_per_lun) ?: 1;
	shost->cmd_per_lun = min_t(u32, cmd_per_lun, shost->can_queue);
	shost->max_sectors = virtscsi_config_get(vdev, max_sectors) ?: 0xFFFF;

	/* LUNs > 256 are reported with format 1, so they go in the range
	 * 16640-32767.
	 */
	shost->max_lun = virtscsi_config_get(vdev, max_lun) + 1 + 0x4000;
	shost->max_id = num_targets;
	shost->max_channel = 0;
	shost->max_cmd_len = VIRTIO_SCSI_CDB_SIZE;
	err = scsi_add_host(shost, &vdev->dev);
	if (err)
		goto scsi_add_host_failed;
	/*
	 * scsi_scan_host() happens in virtscsi_scan() via virtio_driver->scan()
	 * after VIRTIO_CONFIG_S_DRIVER_OK has been set..
	 */
	return 0;

scsi_add_host_failed:
	vdev->config->del_vqs(vdev);
virtscsi_init_failed:
	scsi_host_put(shost);
	return err;
}

static void virtscsi_remove(struct virtio_device *vdev)
{
	struct Scsi_Host *shost = virtio_scsi_host(vdev);
	struct virtio_scsi *vscsi = shost_priv(shost);

	if (virtio_has_feature(vdev, VIRTIO_SCSI_F_HOTPLUG))
		virtscsi_cancel_event_work(vscsi);

	scsi_remove_host(shost);

	unregister_hotcpu_notifier(&vscsi->nb);

	virtscsi_remove_vqs(vdev);
	scsi_host_put(shost);
}

#ifdef CONFIG_PM_SLEEP
static int virtscsi_freeze(struct virtio_device *vdev)
{
	struct Scsi_Host *sh = virtio_scsi_host(vdev);
	struct virtio_scsi *vscsi = shost_priv(sh);

	unregister_hotcpu_notifier(&vscsi->nb);
	virtscsi_remove_vqs(vdev);
	return 0;
}

static int virtscsi_restore(struct virtio_device *vdev)
{
	struct Scsi_Host *sh = virtio_scsi_host(vdev);
	struct virtio_scsi *vscsi = shost_priv(sh);
	int err;

	err = virtscsi_init(vdev, vscsi);
	if (err)
		return err;

	err = register_hotcpu_notifier(&vscsi->nb);
	if (err)
		vdev->config->del_vqs(vdev);

	return err;
}
#endif

static struct virtio_device_id id_table[] = {
	{ VIRTIO_ID_SCSI, VIRTIO_DEV_ANY_ID },
	{ 0 },
};

static unsigned int features[] = {
	VIRTIO_SCSI_F_HOTPLUG,
	VIRTIO_SCSI_F_CHANGE,
};

static struct virtio_driver virtio_scsi_driver = {
	.feature_table = features,
	.feature_table_size = ARRAY_SIZE(features),
	.driver.name = KBUILD_MODNAME,
	.driver.owner = THIS_MODULE,
	.id_table = id_table,
	.probe = virtscsi_probe,
	.scan = virtscsi_scan,
#ifdef CONFIG_PM_SLEEP
	.freeze = virtscsi_freeze,
	.restore = virtscsi_restore,
#endif
	.remove = virtscsi_remove,
};

static int __init init(void)
{
	int ret = -ENOMEM;

	virtscsi_cmd_cache = KMEM_CACHE(virtio_scsi_cmd, 0);
	if (!virtscsi_cmd_cache) {
		pr_err("kmem_cache_create() for virtscsi_cmd_cache failed\n");
		goto error;
	}


	virtscsi_cmd_pool =
		mempool_create_slab_pool(VIRTIO_SCSI_MEMPOOL_SZ,
					 virtscsi_cmd_cache);
	if (!virtscsi_cmd_pool) {
		pr_err("mempool_create() for virtscsi_cmd_pool failed\n");
		goto error;
	}
	ret = register_virtio_driver(&virtio_scsi_driver);
	if (ret < 0)
		goto error;

	return 0;

error:
	if (virtscsi_cmd_pool) {
		mempool_destroy(virtscsi_cmd_pool);
		virtscsi_cmd_pool = NULL;
	}
	if (virtscsi_cmd_cache) {
		kmem_cache_destroy(virtscsi_cmd_cache);
		virtscsi_cmd_cache = NULL;
	}
	return ret;
}

static void __exit fini(void)
{
	unregister_virtio_driver(&virtio_scsi_driver);
	mempool_destroy(virtscsi_cmd_pool);
	kmem_cache_destroy(virtscsi_cmd_cache);
}
module_init(init);
module_exit(fini);

MODULE_DEVICE_TABLE(virtio, id_table);
MODULE_DESCRIPTION("Virtio SCSI HBA driver");
MODULE_LICENSE("GPL");<|MERGE_RESOLUTION|>--- conflicted
+++ resolved
@@ -483,20 +483,9 @@
 	memcpy(cmd->req.cmd.cdb, sc->cmnd, sc->cmd_len);
 
 	if (virtscsi_kick_cmd(req_vq, cmd,
-<<<<<<< HEAD
-			      sizeof cmd->req.cmd, sizeof cmd->resp.cmd,
-			      GFP_ATOMIC) != 0)
+			      sizeof cmd->req.cmd, sizeof cmd->resp.cmd) != 0)
 		return SCSI_MLQUEUE_HOST_BUSY;
 	return 0;
-=======
-			      sizeof cmd->req.cmd, sizeof cmd->resp.cmd) == 0)
-		ret = 0;
-	else
-		mempool_free(cmd, virtscsi_cmd_pool);
-
-out:
-	return ret;
->>>>>>> c77fba9a
 }
 
 static int virtscsi_queuecommand_single(struct Scsi_Host *sh,
