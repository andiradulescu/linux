// SPDX-License-Identifier: GPL-2.0-only
/*
 * Copyright (C) 2014, 2015 Intel Corporation
 *
 * Authors:
 * Jarkko Sakkinen <jarkko.sakkinen@linux.intel.com>
 *
 * Maintained by: <tpmdd-devel@lists.sourceforge.net>
 *
 * This file contains TPM2 protocol implementations of the commands
 * used by the kernel internally.
 */

#include "tpm.h"
#include <crypto/hash_info.h>

static struct tpm2_hash tpm2_hash_map[] = {
	{HASH_ALGO_SHA1, TPM_ALG_SHA1},
	{HASH_ALGO_SHA256, TPM_ALG_SHA256},
	{HASH_ALGO_SHA384, TPM_ALG_SHA384},
	{HASH_ALGO_SHA512, TPM_ALG_SHA512},
	{HASH_ALGO_SM3_256, TPM_ALG_SM3_256},
};

int tpm2_get_timeouts(struct tpm_chip *chip)
{
	/* Fixed timeouts for TPM2 */
	chip->timeout_a = msecs_to_jiffies(TPM2_TIMEOUT_A);
	chip->timeout_b = msecs_to_jiffies(TPM2_TIMEOUT_B);
	chip->timeout_c = msecs_to_jiffies(TPM2_TIMEOUT_C);
	chip->timeout_d = msecs_to_jiffies(TPM2_TIMEOUT_D);

	/* PTP spec timeouts */
	chip->duration[TPM_SHORT] = msecs_to_jiffies(TPM2_DURATION_SHORT);
	chip->duration[TPM_MEDIUM] = msecs_to_jiffies(TPM2_DURATION_MEDIUM);
	chip->duration[TPM_LONG] = msecs_to_jiffies(TPM2_DURATION_LONG);

	/* Key creation commands long timeouts */
	chip->duration[TPM_LONG_LONG] =
		msecs_to_jiffies(TPM2_DURATION_LONG_LONG);

	chip->flags |= TPM_CHIP_FLAG_HAVE_TIMEOUTS;

	return 0;
}

/**
 * tpm2_ordinal_duration_index() - returns an index to the chip duration table
 * @ordinal: TPM command ordinal.
 *
 * The function returns an index to the chip duration table
 * (enum tpm_duration), that describes the maximum amount of
 * time the chip could take to return the result for a  particular ordinal.
 *
 * The values of the MEDIUM, and LONG durations are taken
 * from the PC Client Profile (PTP) specification (750, 2000 msec)
 *
 * LONG_LONG is for commands that generates keys which empirically takes
 * a longer time on some systems.
 *
 * Return:
 * * TPM_MEDIUM
 * * TPM_LONG
 * * TPM_LONG_LONG
 * * TPM_UNDEFINED
 */
static u8 tpm2_ordinal_duration_index(u32 ordinal)
{
	switch (ordinal) {
	/* Startup */
	case TPM2_CC_STARTUP:                 /* 144 */
		return TPM_MEDIUM;

	case TPM2_CC_SELF_TEST:               /* 143 */
		return TPM_LONG;

	case TPM2_CC_GET_RANDOM:              /* 17B */
		return TPM_LONG;

	case TPM2_CC_SEQUENCE_UPDATE:         /* 15C */
		return TPM_MEDIUM;
	case TPM2_CC_SEQUENCE_COMPLETE:       /* 13E */
		return TPM_MEDIUM;
	case TPM2_CC_EVENT_SEQUENCE_COMPLETE: /* 185 */
		return TPM_MEDIUM;
	case TPM2_CC_HASH_SEQUENCE_START:     /* 186 */
		return TPM_MEDIUM;

	case TPM2_CC_VERIFY_SIGNATURE:        /* 177 */
		return TPM_LONG;

	case TPM2_CC_PCR_EXTEND:              /* 182 */
		return TPM_MEDIUM;

	case TPM2_CC_HIERARCHY_CONTROL:       /* 121 */
		return TPM_LONG;
	case TPM2_CC_HIERARCHY_CHANGE_AUTH:   /* 129 */
		return TPM_LONG;

	case TPM2_CC_GET_CAPABILITY:          /* 17A */
		return TPM_MEDIUM;

	case TPM2_CC_NV_READ:                 /* 14E */
		return TPM_LONG;

	case TPM2_CC_CREATE_PRIMARY:          /* 131 */
		return TPM_LONG_LONG;
	case TPM2_CC_CREATE:                  /* 153 */
		return TPM_LONG_LONG;
	case TPM2_CC_CREATE_LOADED:           /* 191 */
		return TPM_LONG_LONG;

	default:
		return TPM_UNDEFINED;
	}
}

/**
 * tpm2_calc_ordinal_duration() - calculate the maximum command duration
 * @chip:    TPM chip to use.
 * @ordinal: TPM command ordinal.
 *
 * The function returns the maximum amount of time the chip could take
 * to return the result for a particular ordinal in jiffies.
 *
 * Return: A maximal duration time for an ordinal in jiffies.
 */
unsigned long tpm2_calc_ordinal_duration(struct tpm_chip *chip, u32 ordinal)
{
	unsigned int index;

	index = tpm2_ordinal_duration_index(ordinal);

	if (index != TPM_UNDEFINED)
		return chip->duration[index];
	else
		return msecs_to_jiffies(TPM2_DURATION_DEFAULT);
}


struct tpm2_pcr_read_out {
	__be32	update_cnt;
	__be32	pcr_selects_cnt;
	__be16	hash_alg;
	u8	pcr_select_size;
	u8	pcr_select[TPM2_PCR_SELECT_MIN];
	__be32	digests_cnt;
	__be16	digest_size;
	u8	digest[];
} __packed;

/**
 * tpm2_pcr_read() - read a PCR value
 * @chip:	TPM chip to use.
 * @pcr_idx:	index of the PCR to read.
 * @digest:	PCR bank and buffer current PCR value is written to.
 * @digest_size_ptr:	pointer to variable that stores the digest size.
 *
 * Return: Same as with tpm_transmit_cmd.
 */
int tpm2_pcr_read(struct tpm_chip *chip, u32 pcr_idx,
		  struct tpm_digest *digest, u16 *digest_size_ptr)
{
	int i;
	int rc;
	struct tpm_buf buf;
	struct tpm2_pcr_read_out *out;
	u8 pcr_select[TPM2_PCR_SELECT_MIN] = {0};
	u16 digest_size;
	u16 expected_digest_size = 0;

	if (pcr_idx >= TPM2_PLATFORM_PCR)
		return -EINVAL;

	if (!digest_size_ptr) {
		for (i = 0; i < chip->nr_allocated_banks &&
		     chip->allocated_banks[i].alg_id != digest->alg_id; i++)
			;

		if (i == chip->nr_allocated_banks)
			return -EINVAL;

		expected_digest_size = chip->allocated_banks[i].digest_size;
	}

	rc = tpm_buf_init(&buf, TPM2_ST_NO_SESSIONS, TPM2_CC_PCR_READ);
	if (rc)
		return rc;

	pcr_select[pcr_idx >> 3] = 1 << (pcr_idx & 0x7);

	tpm_buf_append_u32(&buf, 1);
	tpm_buf_append_u16(&buf, digest->alg_id);
	tpm_buf_append_u8(&buf, TPM2_PCR_SELECT_MIN);
	tpm_buf_append(&buf, (const unsigned char *)pcr_select,
		       sizeof(pcr_select));

	rc = tpm_transmit_cmd(chip, &buf, 0, "attempting to read a pcr value");
	if (rc)
		goto out;

	out = (struct tpm2_pcr_read_out *)&buf.data[TPM_HEADER_SIZE];
	digest_size = be16_to_cpu(out->digest_size);
	if (digest_size > sizeof(digest->digest) ||
	    (!digest_size_ptr && digest_size != expected_digest_size)) {
		rc = -EINVAL;
		goto out;
	}

	if (digest_size_ptr)
		*digest_size_ptr = digest_size;

	memcpy(digest->digest, out->digest, digest_size);
out:
	tpm_buf_destroy(&buf);
	return rc;
}

struct tpm2_null_auth_area {
	__be32  handle;
	__be16  nonce_size;
	u8  attributes;
	__be16  auth_size;
} __packed;

/**
 * tpm2_pcr_extend() - extend a PCR value
 *
 * @chip:	TPM chip to use.
 * @pcr_idx:	index of the PCR.
 * @digests:	list of pcr banks and corresponding digest values to extend.
 *
 * Return: Same as with tpm_transmit_cmd.
 */
int tpm2_pcr_extend(struct tpm_chip *chip, u32 pcr_idx,
		    struct tpm_digest *digests)
{
	struct tpm_buf buf;
	struct tpm2_null_auth_area auth_area;
	int rc;
	int i;

	rc = tpm_buf_init(&buf, TPM2_ST_SESSIONS, TPM2_CC_PCR_EXTEND);
	if (rc)
		return rc;

	tpm_buf_append_u32(&buf, pcr_idx);

	auth_area.handle = cpu_to_be32(TPM2_RS_PW);
	auth_area.nonce_size = 0;
	auth_area.attributes = 0;
	auth_area.auth_size = 0;

	tpm_buf_append_u32(&buf, sizeof(struct tpm2_null_auth_area));
	tpm_buf_append(&buf, (const unsigned char *)&auth_area,
		       sizeof(auth_area));
	tpm_buf_append_u32(&buf, chip->nr_allocated_banks);

	for (i = 0; i < chip->nr_allocated_banks; i++) {
		tpm_buf_append_u16(&buf, digests[i].alg_id);
		tpm_buf_append(&buf, (const unsigned char *)&digests[i].digest,
			       chip->allocated_banks[i].digest_size);
	}

	rc = tpm_transmit_cmd(chip, &buf, 0, "attempting extend a PCR value");

	tpm_buf_destroy(&buf);

	return rc;
}

struct tpm2_get_random_out {
	__be16 size;
	u8 buffer[TPM_MAX_RNG_DATA];
} __packed;

/**
 * tpm2_get_random() - get random bytes from the TPM RNG
 *
 * @chip:	a &tpm_chip instance
 * @dest:	destination buffer
 * @max:	the max number of random bytes to pull
 *
 * Return:
 *   size of the buffer on success,
 *   -errno otherwise (positive TPM return codes are masked to -EIO)
 */
int tpm2_get_random(struct tpm_chip *chip, u8 *dest, size_t max)
{
	struct tpm2_get_random_out *out;
	struct tpm_buf buf;
	u32 recd;
	u32 num_bytes = max;
	int err;
	int total = 0;
	int retries = 5;
	u8 *dest_ptr = dest;

	if (!num_bytes || max > TPM_MAX_RNG_DATA)
		return -EINVAL;

	err = tpm_buf_init(&buf, 0, 0);
	if (err)
		return err;

	do {
		tpm_buf_reset(&buf, TPM2_ST_NO_SESSIONS, TPM2_CC_GET_RANDOM);
		tpm_buf_append_u16(&buf, num_bytes);
		err = tpm_transmit_cmd(chip, &buf,
				       offsetof(struct tpm2_get_random_out,
						buffer),
				       "attempting get random");
		if (err) {
			if (err > 0)
				err = -EIO;
			goto out;
		}

		out = (struct tpm2_get_random_out *)
			&buf.data[TPM_HEADER_SIZE];
		recd = min_t(u32, be16_to_cpu(out->size), num_bytes);
		if (tpm_buf_length(&buf) <
		    TPM_HEADER_SIZE +
		    offsetof(struct tpm2_get_random_out, buffer) +
		    recd) {
			err = -EFAULT;
			goto out;
		}
		memcpy(dest_ptr, out->buffer, recd);

		dest_ptr += recd;
		total += recd;
		num_bytes -= recd;
	} while (retries-- && total < max);

	tpm_buf_destroy(&buf);
	return total ? total : -EIO;
out:
	tpm_buf_destroy(&buf);
	return err;
}

/**
 * tpm2_flush_context() - execute a TPM2_FlushContext command
 * @chip:	TPM chip to use
 * @handle:	context handle
 */
void tpm2_flush_context(struct tpm_chip *chip, u32 handle)
{
	struct tpm_buf buf;
	int rc;

	rc = tpm_buf_init(&buf, TPM2_ST_NO_SESSIONS, TPM2_CC_FLUSH_CONTEXT);
	if (rc) {
		dev_warn(&chip->dev, "0x%08x was not flushed, out of memory\n",
			 handle);
		return;
	}

	tpm_buf_append_u32(&buf, handle);

	tpm_transmit_cmd(chip, &buf, 0, "flushing context");
	tpm_buf_destroy(&buf);
}
<<<<<<< HEAD
=======
EXPORT_SYMBOL_GPL(tpm2_flush_context);
>>>>>>> a7196caf

struct tpm2_get_cap_out {
	u8 more_data;
	__be32 subcap_id;
	__be32 property_cnt;
	__be32 property_id;
	__be32 value;
} __packed;

/**
 * tpm2_get_tpm_pt() - get value of a TPM_CAP_TPM_PROPERTIES type property
 * @chip:		a &tpm_chip instance
 * @property_id:	property ID.
 * @value:		output variable.
 * @desc:		passed to tpm_transmit_cmd()
 *
 * Return:
 *   0 on success,
 *   -errno or a TPM return code otherwise
 */
ssize_t tpm2_get_tpm_pt(struct tpm_chip *chip, u32 property_id,  u32 *value,
			const char *desc)
{
	struct tpm2_get_cap_out *out;
	struct tpm_buf buf;
	int rc;

	rc = tpm_buf_init(&buf, TPM2_ST_NO_SESSIONS, TPM2_CC_GET_CAPABILITY);
	if (rc)
		return rc;
	tpm_buf_append_u32(&buf, TPM2_CAP_TPM_PROPERTIES);
	tpm_buf_append_u32(&buf, property_id);
	tpm_buf_append_u32(&buf, 1);
	rc = tpm_transmit_cmd(chip, &buf, 0, NULL);
	if (!rc) {
		out = (struct tpm2_get_cap_out *)
			&buf.data[TPM_HEADER_SIZE];
		*value = be32_to_cpu(out->value);
	}
	tpm_buf_destroy(&buf);
	return rc;
}
EXPORT_SYMBOL_GPL(tpm2_get_tpm_pt);

/**
 * tpm2_shutdown() - send a TPM shutdown command
 *
 * Sends a TPM shutdown command. The shutdown command is used in call
 * sites where the system is going down. If it fails, there is not much
 * that can be done except print an error message.
 *
 * @chip:		a &tpm_chip instance
 * @shutdown_type:	TPM_SU_CLEAR or TPM_SU_STATE.
 */
void tpm2_shutdown(struct tpm_chip *chip, u16 shutdown_type)
{
	struct tpm_buf buf;
	int rc;

	rc = tpm_buf_init(&buf, TPM2_ST_NO_SESSIONS, TPM2_CC_SHUTDOWN);
	if (rc)
		return;
	tpm_buf_append_u16(&buf, shutdown_type);
	tpm_transmit_cmd(chip, &buf, 0, "stopping the TPM");
	tpm_buf_destroy(&buf);
}

/**
 * tpm2_do_selftest() - ensure that all self tests have passed
 *
 * @chip: TPM chip to use
 *
 * Return: Same as with tpm_transmit_cmd.
 *
 * The TPM can either run all self tests synchronously and then return
 * RC_SUCCESS once all tests were successful. Or it can choose to run the tests
 * asynchronously and return RC_TESTING immediately while the self tests still
 * execute in the background. This function handles both cases and waits until
 * all tests have completed.
 */
static int tpm2_do_selftest(struct tpm_chip *chip)
{
	struct tpm_buf buf;
	int full;
	int rc;

	for (full = 0; full < 2; full++) {
		rc = tpm_buf_init(&buf, TPM2_ST_NO_SESSIONS, TPM2_CC_SELF_TEST);
		if (rc)
			return rc;

		tpm_buf_append_u8(&buf, full);
		rc = tpm_transmit_cmd(chip, &buf, 0,
				      "attempting the self test");
		tpm_buf_destroy(&buf);

		if (rc == TPM2_RC_TESTING)
			rc = TPM2_RC_SUCCESS;
		if (rc == TPM2_RC_INITIALIZE || rc == TPM2_RC_SUCCESS)
			return rc;
	}

	return rc;
}

/**
 * tpm2_probe() - probe for the TPM 2.0 protocol
 * @chip:	a &tpm_chip instance
 *
 * Send an idempotent TPM 2.0 command and see whether there is TPM2 chip in the
 * other end based on the response tag. The flag TPM_CHIP_FLAG_TPM2 is set by
 * this function if this is the case.
 *
 * Return:
 *   0 on success,
 *   -errno otherwise
 */
int tpm2_probe(struct tpm_chip *chip)
{
	struct tpm_header *out;
	struct tpm_buf buf;
	int rc;

	rc = tpm_buf_init(&buf, TPM2_ST_NO_SESSIONS, TPM2_CC_GET_CAPABILITY);
	if (rc)
		return rc;
	tpm_buf_append_u32(&buf, TPM2_CAP_TPM_PROPERTIES);
	tpm_buf_append_u32(&buf, TPM_PT_TOTAL_COMMANDS);
	tpm_buf_append_u32(&buf, 1);
	rc = tpm_transmit_cmd(chip, &buf, 0, NULL);
	/* We ignore TPM return codes on purpose. */
	if (rc >=  0) {
		out = (struct tpm_header *)buf.data;
		if (be16_to_cpu(out->tag) == TPM2_ST_NO_SESSIONS)
			chip->flags |= TPM_CHIP_FLAG_TPM2;
	}
	tpm_buf_destroy(&buf);
	return 0;
}
EXPORT_SYMBOL_GPL(tpm2_probe);

static int tpm2_init_bank_info(struct tpm_chip *chip, u32 bank_index)
{
	struct tpm_bank_info *bank = chip->allocated_banks + bank_index;
	struct tpm_digest digest = { .alg_id = bank->alg_id };
	int i;

	/*
	 * Avoid unnecessary PCR read operations to reduce overhead
	 * and obtain identifiers of the crypto subsystem.
	 */
	for (i = 0; i < ARRAY_SIZE(tpm2_hash_map); i++) {
		enum hash_algo crypto_algo = tpm2_hash_map[i].crypto_id;

		if (bank->alg_id != tpm2_hash_map[i].tpm_id)
			continue;

		bank->digest_size = hash_digest_size[crypto_algo];
		bank->crypto_id = crypto_algo;
		return 0;
	}

	return tpm2_pcr_read(chip, 0, &digest, &bank->digest_size);
}

struct tpm2_pcr_selection {
	__be16  hash_alg;
	u8  size_of_select;
	u8  pcr_select[3];
} __packed;

ssize_t tpm2_get_pcr_allocation(struct tpm_chip *chip)
{
	struct tpm2_pcr_selection pcr_selection;
	struct tpm_buf buf;
	void *marker;
	void *end;
	void *pcr_select_offset;
	u32 sizeof_pcr_selection;
	u32 nr_possible_banks;
	u32 nr_alloc_banks = 0;
	u16 hash_alg;
	u32 rsp_len;
	int rc;
	int i = 0;

	rc = tpm_buf_init(&buf, TPM2_ST_NO_SESSIONS, TPM2_CC_GET_CAPABILITY);
	if (rc)
		return rc;

	tpm_buf_append_u32(&buf, TPM2_CAP_PCRS);
	tpm_buf_append_u32(&buf, 0);
	tpm_buf_append_u32(&buf, 1);

	rc = tpm_transmit_cmd(chip, &buf, 9, "get tpm pcr allocation");
	if (rc)
		goto out;

	nr_possible_banks = be32_to_cpup(
		(__be32 *)&buf.data[TPM_HEADER_SIZE + 5]);

	chip->allocated_banks = kcalloc(nr_possible_banks,
					sizeof(*chip->allocated_banks),
					GFP_KERNEL);
	if (!chip->allocated_banks) {
		rc = -ENOMEM;
		goto out;
	}

	marker = &buf.data[TPM_HEADER_SIZE + 9];

	rsp_len = be32_to_cpup((__be32 *)&buf.data[2]);
	end = &buf.data[rsp_len];

	for (i = 0; i < nr_possible_banks; i++) {
		pcr_select_offset = marker +
			offsetof(struct tpm2_pcr_selection, size_of_select);
		if (pcr_select_offset >= end) {
			rc = -EFAULT;
			break;
		}

		memcpy(&pcr_selection, marker, sizeof(pcr_selection));
		hash_alg = be16_to_cpu(pcr_selection.hash_alg);

		pcr_select_offset = memchr_inv(pcr_selection.pcr_select, 0,
					       pcr_selection.size_of_select);
		if (pcr_select_offset) {
			chip->allocated_banks[nr_alloc_banks].alg_id = hash_alg;

			rc = tpm2_init_bank_info(chip, nr_alloc_banks);
			if (rc < 0)
				break;

			nr_alloc_banks++;
		}

		sizeof_pcr_selection = sizeof(pcr_selection.hash_alg) +
			sizeof(pcr_selection.size_of_select) +
			pcr_selection.size_of_select;
		marker = marker + sizeof_pcr_selection;
	}

	chip->nr_allocated_banks = nr_alloc_banks;
out:
	tpm_buf_destroy(&buf);

	return rc;
}

static int tpm2_get_cc_attrs_tbl(struct tpm_chip *chip)
{
	struct tpm_buf buf;
	u32 nr_commands;
	__be32 *attrs;
	u32 cc;
	int i;
	int rc;

	rc = tpm2_get_tpm_pt(chip, TPM_PT_TOTAL_COMMANDS, &nr_commands, NULL);
	if (rc)
		goto out;

	if (nr_commands > 0xFFFFF) {
		rc = -EFAULT;
		goto out;
	}

	chip->cc_attrs_tbl = devm_kcalloc(&chip->dev, 4, nr_commands,
					  GFP_KERNEL);
	if (!chip->cc_attrs_tbl) {
		rc = -ENOMEM;
		goto out;
	}

	rc = tpm_buf_init(&buf, TPM2_ST_NO_SESSIONS, TPM2_CC_GET_CAPABILITY);
	if (rc)
		goto out;

	tpm_buf_append_u32(&buf, TPM2_CAP_COMMANDS);
	tpm_buf_append_u32(&buf, TPM2_CC_FIRST);
	tpm_buf_append_u32(&buf, nr_commands);

	rc = tpm_transmit_cmd(chip, &buf, 9 + 4 * nr_commands, NULL);
	if (rc) {
		tpm_buf_destroy(&buf);
		goto out;
	}

	if (nr_commands !=
	    be32_to_cpup((__be32 *)&buf.data[TPM_HEADER_SIZE + 5])) {
		tpm_buf_destroy(&buf);
		goto out;
	}

	chip->nr_commands = nr_commands;

	attrs = (__be32 *)&buf.data[TPM_HEADER_SIZE + 9];
	for (i = 0; i < nr_commands; i++, attrs++) {
		chip->cc_attrs_tbl[i] = be32_to_cpup(attrs);
		cc = chip->cc_attrs_tbl[i] & 0xFFFF;

		if (cc == TPM2_CC_CONTEXT_SAVE || cc == TPM2_CC_FLUSH_CONTEXT) {
			chip->cc_attrs_tbl[i] &=
				~(GENMASK(2, 0) << TPM2_CC_ATTR_CHANDLES);
			chip->cc_attrs_tbl[i] |= 1 << TPM2_CC_ATTR_CHANDLES;
		}
	}

	tpm_buf_destroy(&buf);

out:
	if (rc > 0)
		rc = -ENODEV;
	return rc;
}

/**
 * tpm2_startup - turn on the TPM
 * @chip: TPM chip to use
 *
 * Normally the firmware should start the TPM. This function is provided as a
 * workaround if this does not happen. A legal case for this could be for
 * example when a TPM emulator is used.
 *
 * Return: same as tpm_transmit_cmd()
 */

static int tpm2_startup(struct tpm_chip *chip)
{
	struct tpm_buf buf;
	int rc;

	dev_info(&chip->dev, "starting up the TPM manually\n");

	rc = tpm_buf_init(&buf, TPM2_ST_NO_SESSIONS, TPM2_CC_STARTUP);
	if (rc < 0)
		return rc;

	tpm_buf_append_u16(&buf, TPM2_SU_CLEAR);
	rc = tpm_transmit_cmd(chip, &buf, 0, "attempting to start the TPM");
	tpm_buf_destroy(&buf);

	return rc;
}

/**
 * tpm2_auto_startup - Perform the standard automatic TPM initialization
 *                     sequence
 * @chip: TPM chip to use
 *
 * Returns 0 on success, < 0 in case of fatal error.
 */
int tpm2_auto_startup(struct tpm_chip *chip)
{
	int rc;

	rc = tpm2_get_timeouts(chip);
	if (rc)
		goto out;

	rc = tpm2_do_selftest(chip);
	if (rc && rc != TPM2_RC_INITIALIZE)
		goto out;

	if (rc == TPM2_RC_INITIALIZE) {
		rc = tpm2_startup(chip);
		if (rc)
			goto out;

		rc = tpm2_do_selftest(chip);
		if (rc)
			goto out;
	}

	rc = tpm2_get_cc_attrs_tbl(chip);

out:
	if (rc > 0)
		rc = -ENODEV;
	return rc;
}

int tpm2_find_cc(struct tpm_chip *chip, u32 cc)
{
	int i;

	for (i = 0; i < chip->nr_commands; i++)
		if (cc == (chip->cc_attrs_tbl[i] & GENMASK(15, 0)))
			return i;

	return -1;
}<|MERGE_RESOLUTION|>--- conflicted
+++ resolved
@@ -362,10 +362,7 @@
 	tpm_transmit_cmd(chip, &buf, 0, "flushing context");
 	tpm_buf_destroy(&buf);
 }
-<<<<<<< HEAD
-=======
 EXPORT_SYMBOL_GPL(tpm2_flush_context);
->>>>>>> a7196caf
 
 struct tpm2_get_cap_out {
 	u8 more_data;
