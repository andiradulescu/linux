--- conflicted
+++ resolved
@@ -594,13 +594,6 @@
 	struct drm_plane_state *plane_state;
 	int i, ret = 0;
 
-<<<<<<< HEAD
-	ret = drm_atomic_normalize_zpos(dev, state);
-	if (ret)
-		return ret;
-
-=======
->>>>>>> d06e622d
 	for_each_plane_in_state(state, plane, plane_state, i) {
 		const struct drm_plane_helper_funcs *funcs;
 
@@ -1037,7 +1030,6 @@
 			continue;
 
 		WARN_ON(!plane_state->fb);
-<<<<<<< HEAD
 
 		/*
 		 * If waiting for fences pre-swap (ie: nonblock), userspace can
@@ -1048,18 +1040,6 @@
 		if (ret)
 			return ret;
 
-=======
-
-		/*
-		 * If waiting for fences pre-swap (ie: nonblock), userspace can
-		 * still interrupt the operation. Instead of blocking until the
-		 * timer expires, make the wait interruptible.
-		 */
-		ret = fence_wait(plane_state->fence, pre_swap);
-		if (ret)
-			return ret;
-
->>>>>>> d06e622d
 		fence_put(plane_state->fence);
 		plane_state->fence = NULL;
 	}
