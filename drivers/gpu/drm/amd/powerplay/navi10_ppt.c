/*
 * Copyright 2019 Advanced Micro Devices, Inc.
 *
 * Permission is hereby granted, free of charge, to any person obtaining a
 * copy of this software and associated documentation files (the "Software"),
 * to deal in the Software without restriction, including without limitation
 * the rights to use, copy, modify, merge, publish, distribute, sublicense,
 * and/or sell copies of the Software, and to permit persons to whom the
 * Software is furnished to do so, subject to the following conditions:
 *
 * The above copyright notice and this permission notice shall be included in
 * all copies or substantial portions of the Software.
 *
 * THE SOFTWARE IS PROVIDED "AS IS", WITHOUT WARRANTY OF ANY KIND, EXPRESS OR
 * IMPLIED, INCLUDING BUT NOT LIMITED TO THE WARRANTIES OF MERCHANTABILITY,
 * FITNESS FOR A PARTICULAR PURPOSE AND NONINFRINGEMENT.  IN NO EVENT SHALL
 * THE COPYRIGHT HOLDER(S) OR AUTHOR(S) BE LIABLE FOR ANY CLAIM, DAMAGES OR
 * OTHER LIABILITY, WHETHER IN AN ACTION OF CONTRACT, TORT OR OTHERWISE,
 * ARISING FROM, OUT OF OR IN CONNECTION WITH THE SOFTWARE OR THE USE OR
 * OTHER DEALINGS IN THE SOFTWARE.
 *
 */

#include <linux/firmware.h>
#include <linux/pci.h>
#include "amdgpu.h"
#include "amdgpu_smu.h"
#include "smu_internal.h"
#include "atomfirmware.h"
#include "amdgpu_atomfirmware.h"
#include "soc15_common.h"
#include "smu_v11_0.h"
#include "smu11_driver_if_navi10.h"
#include "atom.h"
#include "navi10_ppt.h"
#include "smu_v11_0_pptable.h"
#include "smu_v11_0_ppsmc.h"
#include "nbio/nbio_2_3_offset.h"
#include "nbio/nbio_2_3_sh_mask.h"

#include "asic_reg/mp/mp_11_0_sh_mask.h"

#define FEATURE_MASK(feature) (1ULL << feature)
#define SMC_DPM_FEATURE ( \
	FEATURE_MASK(FEATURE_DPM_PREFETCHER_BIT) | \
	FEATURE_MASK(FEATURE_DPM_GFXCLK_BIT)	 | \
	FEATURE_MASK(FEATURE_DPM_GFX_PACE_BIT)	 | \
	FEATURE_MASK(FEATURE_DPM_UCLK_BIT)	 | \
	FEATURE_MASK(FEATURE_DPM_SOCCLK_BIT)	 | \
	FEATURE_MASK(FEATURE_DPM_MP0CLK_BIT)	 | \
	FEATURE_MASK(FEATURE_DPM_LINK_BIT)	 | \
	FEATURE_MASK(FEATURE_DPM_DCEFCLK_BIT))

#define MSG_MAP(msg, index) \
	[SMU_MSG_##msg] = {1, (index)}

static struct smu_11_0_cmn2aisc_mapping navi10_message_map[SMU_MSG_MAX_COUNT] = {
	MSG_MAP(TestMessage,			PPSMC_MSG_TestMessage),
	MSG_MAP(GetSmuVersion,			PPSMC_MSG_GetSmuVersion),
	MSG_MAP(GetDriverIfVersion,		PPSMC_MSG_GetDriverIfVersion),
	MSG_MAP(SetAllowedFeaturesMaskLow,	PPSMC_MSG_SetAllowedFeaturesMaskLow),
	MSG_MAP(SetAllowedFeaturesMaskHigh,	PPSMC_MSG_SetAllowedFeaturesMaskHigh),
	MSG_MAP(EnableAllSmuFeatures,		PPSMC_MSG_EnableAllSmuFeatures),
	MSG_MAP(DisableAllSmuFeatures,		PPSMC_MSG_DisableAllSmuFeatures),
	MSG_MAP(EnableSmuFeaturesLow,		PPSMC_MSG_EnableSmuFeaturesLow),
	MSG_MAP(EnableSmuFeaturesHigh,		PPSMC_MSG_EnableSmuFeaturesHigh),
	MSG_MAP(DisableSmuFeaturesLow,		PPSMC_MSG_DisableSmuFeaturesLow),
	MSG_MAP(DisableSmuFeaturesHigh,		PPSMC_MSG_DisableSmuFeaturesHigh),
	MSG_MAP(GetEnabledSmuFeaturesLow,	PPSMC_MSG_GetEnabledSmuFeaturesLow),
	MSG_MAP(GetEnabledSmuFeaturesHigh,	PPSMC_MSG_GetEnabledSmuFeaturesHigh),
	MSG_MAP(SetWorkloadMask,		PPSMC_MSG_SetWorkloadMask),
	MSG_MAP(SetPptLimit,			PPSMC_MSG_SetPptLimit),
	MSG_MAP(SetDriverDramAddrHigh,		PPSMC_MSG_SetDriverDramAddrHigh),
	MSG_MAP(SetDriverDramAddrLow,		PPSMC_MSG_SetDriverDramAddrLow),
	MSG_MAP(SetToolsDramAddrHigh,		PPSMC_MSG_SetToolsDramAddrHigh),
	MSG_MAP(SetToolsDramAddrLow,		PPSMC_MSG_SetToolsDramAddrLow),
	MSG_MAP(TransferTableSmu2Dram,		PPSMC_MSG_TransferTableSmu2Dram),
	MSG_MAP(TransferTableDram2Smu,		PPSMC_MSG_TransferTableDram2Smu),
	MSG_MAP(UseDefaultPPTable,		PPSMC_MSG_UseDefaultPPTable),
	MSG_MAP(UseBackupPPTable,		PPSMC_MSG_UseBackupPPTable),
	MSG_MAP(RunBtc,				PPSMC_MSG_RunBtc),
	MSG_MAP(EnterBaco,			PPSMC_MSG_EnterBaco),
	MSG_MAP(SetSoftMinByFreq,		PPSMC_MSG_SetSoftMinByFreq),
	MSG_MAP(SetSoftMaxByFreq,		PPSMC_MSG_SetSoftMaxByFreq),
	MSG_MAP(SetHardMinByFreq,		PPSMC_MSG_SetHardMinByFreq),
	MSG_MAP(SetHardMaxByFreq,		PPSMC_MSG_SetHardMaxByFreq),
	MSG_MAP(GetMinDpmFreq,			PPSMC_MSG_GetMinDpmFreq),
	MSG_MAP(GetMaxDpmFreq,			PPSMC_MSG_GetMaxDpmFreq),
	MSG_MAP(GetDpmFreqByIndex,		PPSMC_MSG_GetDpmFreqByIndex),
	MSG_MAP(SetMemoryChannelConfig,		PPSMC_MSG_SetMemoryChannelConfig),
	MSG_MAP(SetGeminiMode,			PPSMC_MSG_SetGeminiMode),
	MSG_MAP(SetGeminiApertureHigh,		PPSMC_MSG_SetGeminiApertureHigh),
	MSG_MAP(SetGeminiApertureLow,		PPSMC_MSG_SetGeminiApertureLow),
	MSG_MAP(OverridePcieParameters,		PPSMC_MSG_OverridePcieParameters),
	MSG_MAP(SetMinDeepSleepDcefclk,		PPSMC_MSG_SetMinDeepSleepDcefclk),
	MSG_MAP(ReenableAcDcInterrupt,		PPSMC_MSG_ReenableAcDcInterrupt),
	MSG_MAP(NotifyPowerSource,		PPSMC_MSG_NotifyPowerSource),
	MSG_MAP(SetUclkFastSwitch,		PPSMC_MSG_SetUclkFastSwitch),
	MSG_MAP(SetVideoFps,			PPSMC_MSG_SetVideoFps),
	MSG_MAP(PrepareMp1ForUnload,		PPSMC_MSG_PrepareMp1ForUnload),
	MSG_MAP(DramLogSetDramAddrHigh,		PPSMC_MSG_DramLogSetDramAddrHigh),
	MSG_MAP(DramLogSetDramAddrLow,		PPSMC_MSG_DramLogSetDramAddrLow),
	MSG_MAP(DramLogSetDramSize,		PPSMC_MSG_DramLogSetDramSize),
	MSG_MAP(ConfigureGfxDidt,		PPSMC_MSG_ConfigureGfxDidt),
	MSG_MAP(NumOfDisplays,			PPSMC_MSG_NumOfDisplays),
	MSG_MAP(SetSystemVirtualDramAddrHigh,	PPSMC_MSG_SetSystemVirtualDramAddrHigh),
	MSG_MAP(SetSystemVirtualDramAddrLow,	PPSMC_MSG_SetSystemVirtualDramAddrLow),
	MSG_MAP(AllowGfxOff,			PPSMC_MSG_AllowGfxOff),
	MSG_MAP(DisallowGfxOff,			PPSMC_MSG_DisallowGfxOff),
	MSG_MAP(GetPptLimit,			PPSMC_MSG_GetPptLimit),
	MSG_MAP(GetDcModeMaxDpmFreq,		PPSMC_MSG_GetDcModeMaxDpmFreq),
	MSG_MAP(GetDebugData,			PPSMC_MSG_GetDebugData),
	MSG_MAP(ExitBaco,			PPSMC_MSG_ExitBaco),
	MSG_MAP(PrepareMp1ForReset,		PPSMC_MSG_PrepareMp1ForReset),
	MSG_MAP(PrepareMp1ForShutdown,		PPSMC_MSG_PrepareMp1ForShutdown),
	MSG_MAP(PowerUpVcn,		PPSMC_MSG_PowerUpVcn),
	MSG_MAP(PowerDownVcn,		PPSMC_MSG_PowerDownVcn),
	MSG_MAP(PowerUpJpeg,		PPSMC_MSG_PowerUpJpeg),
	MSG_MAP(PowerDownJpeg,		PPSMC_MSG_PowerDownJpeg),
	MSG_MAP(BacoAudioD3PME,		PPSMC_MSG_BacoAudioD3PME),
	MSG_MAP(ArmD3,			PPSMC_MSG_ArmD3),
	MSG_MAP(DAL_DISABLE_DUMMY_PSTATE_CHANGE,PPSMC_MSG_DALDisableDummyPstateChange),
	MSG_MAP(DAL_ENABLE_DUMMY_PSTATE_CHANGE,	PPSMC_MSG_DALEnableDummyPstateChange),
	MSG_MAP(GetVoltageByDpm,		     PPSMC_MSG_GetVoltageByDpm),
	MSG_MAP(GetVoltageByDpmOverdrive,	     PPSMC_MSG_GetVoltageByDpmOverdrive),
};

static struct smu_11_0_cmn2aisc_mapping navi10_clk_map[SMU_CLK_COUNT] = {
	CLK_MAP(GFXCLK, PPCLK_GFXCLK),
	CLK_MAP(SCLK,	PPCLK_GFXCLK),
	CLK_MAP(SOCCLK, PPCLK_SOCCLK),
	CLK_MAP(FCLK, PPCLK_SOCCLK),
	CLK_MAP(UCLK, PPCLK_UCLK),
	CLK_MAP(MCLK, PPCLK_UCLK),
	CLK_MAP(DCLK, PPCLK_DCLK),
	CLK_MAP(VCLK, PPCLK_VCLK),
	CLK_MAP(DCEFCLK, PPCLK_DCEFCLK),
	CLK_MAP(DISPCLK, PPCLK_DISPCLK),
	CLK_MAP(PIXCLK, PPCLK_PIXCLK),
	CLK_MAP(PHYCLK, PPCLK_PHYCLK),
};

static struct smu_11_0_cmn2aisc_mapping navi10_feature_mask_map[SMU_FEATURE_COUNT] = {
	FEA_MAP(DPM_PREFETCHER),
	FEA_MAP(DPM_GFXCLK),
	FEA_MAP(DPM_GFX_PACE),
	FEA_MAP(DPM_UCLK),
	FEA_MAP(DPM_SOCCLK),
	FEA_MAP(DPM_MP0CLK),
	FEA_MAP(DPM_LINK),
	FEA_MAP(DPM_DCEFCLK),
	FEA_MAP(MEM_VDDCI_SCALING),
	FEA_MAP(MEM_MVDD_SCALING),
	FEA_MAP(DS_GFXCLK),
	FEA_MAP(DS_SOCCLK),
	FEA_MAP(DS_LCLK),
	FEA_MAP(DS_DCEFCLK),
	FEA_MAP(DS_UCLK),
	FEA_MAP(GFX_ULV),
	FEA_MAP(FW_DSTATE),
	FEA_MAP(GFXOFF),
	FEA_MAP(BACO),
	FEA_MAP(VCN_PG),
	FEA_MAP(JPEG_PG),
	FEA_MAP(USB_PG),
	FEA_MAP(RSMU_SMN_CG),
	FEA_MAP(PPT),
	FEA_MAP(TDC),
	FEA_MAP(GFX_EDC),
	FEA_MAP(APCC_PLUS),
	FEA_MAP(GTHR),
	FEA_MAP(ACDC),
	FEA_MAP(VR0HOT),
	FEA_MAP(VR1HOT),
	FEA_MAP(FW_CTF),
	FEA_MAP(FAN_CONTROL),
	FEA_MAP(THERMAL),
	FEA_MAP(GFX_DCS),
	FEA_MAP(RM),
	FEA_MAP(LED_DISPLAY),
	FEA_MAP(GFX_SS),
	FEA_MAP(OUT_OF_BAND_MONITOR),
	FEA_MAP(TEMP_DEPENDENT_VMIN),
	FEA_MAP(MMHUB_PG),
	FEA_MAP(ATHUB_PG),
	FEA_MAP(APCC_DFLL),
};

static struct smu_11_0_cmn2aisc_mapping navi10_table_map[SMU_TABLE_COUNT] = {
	TAB_MAP(PPTABLE),
	TAB_MAP(WATERMARKS),
	TAB_MAP(AVFS),
	TAB_MAP(AVFS_PSM_DEBUG),
	TAB_MAP(AVFS_FUSE_OVERRIDE),
	TAB_MAP(PMSTATUSLOG),
	TAB_MAP(SMU_METRICS),
	TAB_MAP(DRIVER_SMU_CONFIG),
	TAB_MAP(ACTIVITY_MONITOR_COEFF),
	TAB_MAP(OVERDRIVE),
	TAB_MAP(I2C_COMMANDS),
	TAB_MAP(PACE),
};

static struct smu_11_0_cmn2aisc_mapping navi10_pwr_src_map[SMU_POWER_SOURCE_COUNT] = {
	PWR_MAP(AC),
	PWR_MAP(DC),
};

static struct smu_11_0_cmn2aisc_mapping navi10_workload_map[PP_SMC_POWER_PROFILE_COUNT] = {
	WORKLOAD_MAP(PP_SMC_POWER_PROFILE_BOOTUP_DEFAULT,	WORKLOAD_PPLIB_DEFAULT_BIT),
	WORKLOAD_MAP(PP_SMC_POWER_PROFILE_FULLSCREEN3D,		WORKLOAD_PPLIB_FULL_SCREEN_3D_BIT),
	WORKLOAD_MAP(PP_SMC_POWER_PROFILE_POWERSAVING,		WORKLOAD_PPLIB_POWER_SAVING_BIT),
	WORKLOAD_MAP(PP_SMC_POWER_PROFILE_VIDEO,		WORKLOAD_PPLIB_VIDEO_BIT),
	WORKLOAD_MAP(PP_SMC_POWER_PROFILE_VR,			WORKLOAD_PPLIB_VR_BIT),
	WORKLOAD_MAP(PP_SMC_POWER_PROFILE_COMPUTE,		WORKLOAD_PPLIB_COMPUTE_BIT),
	WORKLOAD_MAP(PP_SMC_POWER_PROFILE_CUSTOM,		WORKLOAD_PPLIB_CUSTOM_BIT),
};

static int navi10_get_smu_msg_index(struct smu_context *smc, uint32_t index)
{
	struct smu_11_0_cmn2aisc_mapping mapping;

	if (index >= SMU_MSG_MAX_COUNT)
		return -EINVAL;

	mapping = navi10_message_map[index];
	if (!(mapping.valid_mapping)) {
		return -EINVAL;
	}

	return mapping.map_to;
}

static int navi10_get_smu_clk_index(struct smu_context *smc, uint32_t index)
{
	struct smu_11_0_cmn2aisc_mapping mapping;

	if (index >= SMU_CLK_COUNT)
		return -EINVAL;

	mapping = navi10_clk_map[index];
	if (!(mapping.valid_mapping)) {
		return -EINVAL;
	}

	return mapping.map_to;
}

static int navi10_get_smu_feature_index(struct smu_context *smc, uint32_t index)
{
	struct smu_11_0_cmn2aisc_mapping mapping;

	if (index >= SMU_FEATURE_COUNT)
		return -EINVAL;

	mapping = navi10_feature_mask_map[index];
	if (!(mapping.valid_mapping)) {
		return -EINVAL;
	}

	return mapping.map_to;
}

static int navi10_get_smu_table_index(struct smu_context *smc, uint32_t index)
{
	struct smu_11_0_cmn2aisc_mapping mapping;

	if (index >= SMU_TABLE_COUNT)
		return -EINVAL;

	mapping = navi10_table_map[index];
	if (!(mapping.valid_mapping)) {
		return -EINVAL;
	}

	return mapping.map_to;
}

static int navi10_get_pwr_src_index(struct smu_context *smc, uint32_t index)
{
	struct smu_11_0_cmn2aisc_mapping mapping;

	if (index >= SMU_POWER_SOURCE_COUNT)
		return -EINVAL;

	mapping = navi10_pwr_src_map[index];
	if (!(mapping.valid_mapping)) {
		return -EINVAL;
	}

	return mapping.map_to;
}


static int navi10_get_workload_type(struct smu_context *smu, enum PP_SMC_POWER_PROFILE profile)
{
	struct smu_11_0_cmn2aisc_mapping mapping;

	if (profile > PP_SMC_POWER_PROFILE_CUSTOM)
		return -EINVAL;

	mapping = navi10_workload_map[profile];
	if (!(mapping.valid_mapping)) {
		return -EINVAL;
	}

	return mapping.map_to;
}

static bool is_asic_secure(struct smu_context *smu)
{
	struct amdgpu_device *adev = smu->adev;
	bool is_secure = true;
	uint32_t mp0_fw_intf;

	mp0_fw_intf = RREG32_PCIE(MP0_Public |
				   (smnMP0_FW_INTF & 0xffffffff));

	if (!(mp0_fw_intf & (1 << 19)))
		is_secure = false;

	return is_secure;
}

static int
navi10_get_allowed_feature_mask(struct smu_context *smu,
				  uint32_t *feature_mask, uint32_t num)
{
	struct amdgpu_device *adev = smu->adev;

	if (num > 2)
		return -EINVAL;

	memset(feature_mask, 0, sizeof(uint32_t) * num);

	*(uint64_t *)feature_mask |= FEATURE_MASK(FEATURE_DPM_PREFETCHER_BIT)
				| FEATURE_MASK(FEATURE_DPM_MP0CLK_BIT)
				| FEATURE_MASK(FEATURE_RSMU_SMN_CG_BIT)
				| FEATURE_MASK(FEATURE_DS_SOCCLK_BIT)
				| FEATURE_MASK(FEATURE_PPT_BIT)
				| FEATURE_MASK(FEATURE_TDC_BIT)
				| FEATURE_MASK(FEATURE_GFX_EDC_BIT)
				| FEATURE_MASK(FEATURE_APCC_PLUS_BIT)
				| FEATURE_MASK(FEATURE_VR0HOT_BIT)
				| FEATURE_MASK(FEATURE_FAN_CONTROL_BIT)
				| FEATURE_MASK(FEATURE_THERMAL_BIT)
				| FEATURE_MASK(FEATURE_LED_DISPLAY_BIT)
				| FEATURE_MASK(FEATURE_DS_LCLK_BIT)
				| FEATURE_MASK(FEATURE_DS_DCEFCLK_BIT)
				| FEATURE_MASK(FEATURE_FW_DSTATE_BIT)
				| FEATURE_MASK(FEATURE_BACO_BIT)
				| FEATURE_MASK(FEATURE_GFX_SS_BIT)
				| FEATURE_MASK(FEATURE_APCC_DFLL_BIT)
				| FEATURE_MASK(FEATURE_FW_CTF_BIT)
				| FEATURE_MASK(FEATURE_OUT_OF_BAND_MONITOR_BIT);

	if (adev->pm.pp_feature & PP_SOCCLK_DPM_MASK)
		*(uint64_t *)feature_mask |= FEATURE_MASK(FEATURE_DPM_SOCCLK_BIT);

	if (adev->pm.pp_feature & PP_SCLK_DPM_MASK)
		*(uint64_t *)feature_mask |= FEATURE_MASK(FEATURE_DPM_GFXCLK_BIT);

	if (adev->pm.pp_feature & PP_PCIE_DPM_MASK)
		*(uint64_t *)feature_mask |= FEATURE_MASK(FEATURE_DPM_LINK_BIT);

	if (adev->pm.pp_feature & PP_DCEFCLK_DPM_MASK)
		*(uint64_t *)feature_mask |= FEATURE_MASK(FEATURE_DPM_DCEFCLK_BIT);

	if (adev->pm.pp_feature & PP_MCLK_DPM_MASK)
		*(uint64_t *)feature_mask |= FEATURE_MASK(FEATURE_DPM_UCLK_BIT)
				| FEATURE_MASK(FEATURE_MEM_VDDCI_SCALING_BIT)
				| FEATURE_MASK(FEATURE_MEM_MVDD_SCALING_BIT);

	if (adev->pm.pp_feature & PP_ULV_MASK)
		*(uint64_t *)feature_mask |= FEATURE_MASK(FEATURE_GFX_ULV_BIT);

	if (adev->pm.pp_feature & PP_SCLK_DEEP_SLEEP_MASK)
		*(uint64_t *)feature_mask |= FEATURE_MASK(FEATURE_DS_GFXCLK_BIT);

	if (adev->pm.pp_feature & PP_GFXOFF_MASK)
		*(uint64_t *)feature_mask |= FEATURE_MASK(FEATURE_GFXOFF_BIT);

	if (smu->adev->pg_flags & AMD_PG_SUPPORT_MMHUB)
		*(uint64_t *)feature_mask |= FEATURE_MASK(FEATURE_MMHUB_PG_BIT);

	if (smu->adev->pg_flags & AMD_PG_SUPPORT_ATHUB)
		*(uint64_t *)feature_mask |= FEATURE_MASK(FEATURE_ATHUB_PG_BIT);

	if (smu->adev->pg_flags & AMD_PG_SUPPORT_VCN)
		*(uint64_t *)feature_mask |= FEATURE_MASK(FEATURE_VCN_PG_BIT);

	if (smu->adev->pg_flags & AMD_PG_SUPPORT_JPEG)
		*(uint64_t *)feature_mask |= FEATURE_MASK(FEATURE_JPEG_PG_BIT);
<<<<<<< HEAD
=======

	if (smu->dc_controlled_by_gpio)
		*(uint64_t *)feature_mask |= FEATURE_MASK(FEATURE_ACDC_BIT);
>>>>>>> 04d5ce62

	/* disable DPM UCLK and DS SOCCLK on navi10 A0 secure board */
	if (is_asic_secure(smu)) {
		/* only for navi10 A0 */
		if ((adev->asic_type == CHIP_NAVI10) &&
			(adev->rev_id == 0)) {
			*(uint64_t *)feature_mask &=
					~(FEATURE_MASK(FEATURE_DPM_UCLK_BIT)
					  | FEATURE_MASK(FEATURE_MEM_VDDCI_SCALING_BIT)
					  | FEATURE_MASK(FEATURE_MEM_MVDD_SCALING_BIT));
			*(uint64_t *)feature_mask &=
					~FEATURE_MASK(FEATURE_DS_SOCCLK_BIT);
		}
	}

	return 0;
}

static int navi10_check_powerplay_table(struct smu_context *smu)
{
	return 0;
}

static int navi10_append_powerplay_table(struct smu_context *smu)
{
	struct amdgpu_device *adev = smu->adev;
	struct smu_table_context *table_context = &smu->smu_table;
	PPTable_t *smc_pptable = table_context->driver_pptable;
	struct atom_smc_dpm_info_v4_5 *smc_dpm_table;
	int index, ret;

	index = get_index_into_master_table(atom_master_list_of_data_tables_v2_1,
					   smc_dpm_info);

	ret = smu_get_atom_data_table(smu, index, NULL, NULL, NULL,
				      (uint8_t **)&smc_dpm_table);
	if (ret)
		return ret;

	memcpy(smc_pptable->I2cControllers, smc_dpm_table->I2cControllers,
	       sizeof(I2cControllerConfig_t) * NUM_I2C_CONTROLLERS);

	/* SVI2 Board Parameters */
	smc_pptable->MaxVoltageStepGfx = smc_dpm_table->MaxVoltageStepGfx;
	smc_pptable->MaxVoltageStepSoc = smc_dpm_table->MaxVoltageStepSoc;
	smc_pptable->VddGfxVrMapping = smc_dpm_table->VddGfxVrMapping;
	smc_pptable->VddSocVrMapping = smc_dpm_table->VddSocVrMapping;
	smc_pptable->VddMem0VrMapping = smc_dpm_table->VddMem0VrMapping;
	smc_pptable->VddMem1VrMapping = smc_dpm_table->VddMem1VrMapping;
	smc_pptable->GfxUlvPhaseSheddingMask = smc_dpm_table->GfxUlvPhaseSheddingMask;
	smc_pptable->SocUlvPhaseSheddingMask = smc_dpm_table->SocUlvPhaseSheddingMask;
	smc_pptable->ExternalSensorPresent = smc_dpm_table->ExternalSensorPresent;
	smc_pptable->Padding8_V = smc_dpm_table->Padding8_V;

	/* Telemetry Settings */
	smc_pptable->GfxMaxCurrent = smc_dpm_table->GfxMaxCurrent;
	smc_pptable->GfxOffset = smc_dpm_table->GfxOffset;
	smc_pptable->Padding_TelemetryGfx = smc_dpm_table->Padding_TelemetryGfx;
	smc_pptable->SocMaxCurrent = smc_dpm_table->SocMaxCurrent;
	smc_pptable->SocOffset = smc_dpm_table->SocOffset;
	smc_pptable->Padding_TelemetrySoc = smc_dpm_table->Padding_TelemetrySoc;
	smc_pptable->Mem0MaxCurrent = smc_dpm_table->Mem0MaxCurrent;
	smc_pptable->Mem0Offset = smc_dpm_table->Mem0Offset;
	smc_pptable->Padding_TelemetryMem0 = smc_dpm_table->Padding_TelemetryMem0;
	smc_pptable->Mem1MaxCurrent = smc_dpm_table->Mem1MaxCurrent;
	smc_pptable->Mem1Offset = smc_dpm_table->Mem1Offset;
	smc_pptable->Padding_TelemetryMem1 = smc_dpm_table->Padding_TelemetryMem1;

	/* GPIO Settings */
	smc_pptable->AcDcGpio = smc_dpm_table->AcDcGpio;
	smc_pptable->AcDcPolarity = smc_dpm_table->AcDcPolarity;
	smc_pptable->VR0HotGpio = smc_dpm_table->VR0HotGpio;
	smc_pptable->VR0HotPolarity = smc_dpm_table->VR0HotPolarity;
	smc_pptable->VR1HotGpio = smc_dpm_table->VR1HotGpio;
	smc_pptable->VR1HotPolarity = smc_dpm_table->VR1HotPolarity;
	smc_pptable->GthrGpio = smc_dpm_table->GthrGpio;
	smc_pptable->GthrPolarity = smc_dpm_table->GthrPolarity;

	/* LED Display Settings */
	smc_pptable->LedPin0 = smc_dpm_table->LedPin0;
	smc_pptable->LedPin1 = smc_dpm_table->LedPin1;
	smc_pptable->LedPin2 = smc_dpm_table->LedPin2;
	smc_pptable->padding8_4 = smc_dpm_table->padding8_4;

	/* GFXCLK PLL Spread Spectrum */
	smc_pptable->PllGfxclkSpreadEnabled = smc_dpm_table->PllGfxclkSpreadEnabled;
	smc_pptable->PllGfxclkSpreadPercent = smc_dpm_table->PllGfxclkSpreadPercent;
	smc_pptable->PllGfxclkSpreadFreq = smc_dpm_table->PllGfxclkSpreadFreq;

	/* GFXCLK DFLL Spread Spectrum */
	smc_pptable->DfllGfxclkSpreadEnabled = smc_dpm_table->DfllGfxclkSpreadEnabled;
	smc_pptable->DfllGfxclkSpreadPercent = smc_dpm_table->DfllGfxclkSpreadPercent;
	smc_pptable->DfllGfxclkSpreadFreq = smc_dpm_table->DfllGfxclkSpreadFreq;

	/* UCLK Spread Spectrum */
	smc_pptable->UclkSpreadEnabled = smc_dpm_table->UclkSpreadEnabled;
	smc_pptable->UclkSpreadPercent = smc_dpm_table->UclkSpreadPercent;
	smc_pptable->UclkSpreadFreq = smc_dpm_table->UclkSpreadFreq;

	/* SOCCLK Spread Spectrum */
	smc_pptable->SoclkSpreadEnabled = smc_dpm_table->SoclkSpreadEnabled;
	smc_pptable->SocclkSpreadPercent = smc_dpm_table->SocclkSpreadPercent;
	smc_pptable->SocclkSpreadFreq = smc_dpm_table->SocclkSpreadFreq;

	/* Total board power */
	smc_pptable->TotalBoardPower = smc_dpm_table->TotalBoardPower;
	smc_pptable->BoardPadding = smc_dpm_table->BoardPadding;

	/* Mvdd Svi2 Div Ratio Setting */
	smc_pptable->MvddRatio = smc_dpm_table->MvddRatio;

	if (adev->pm.pp_feature & PP_GFXOFF_MASK) {
		/* TODO: remove it once SMU fw fix it */
		smc_pptable->DebugOverrides |= DPM_OVERRIDE_DISABLE_DFLL_PLL_SHUTDOWN;
	}

	return 0;
}

static int navi10_store_powerplay_table(struct smu_context *smu)
{
	struct smu_11_0_powerplay_table *powerplay_table = NULL;
	struct smu_table_context *table_context = &smu->smu_table;
	struct smu_baco_context *smu_baco = &smu->smu_baco;

	if (!table_context->power_play_table)
		return -EINVAL;

	powerplay_table = table_context->power_play_table;

	memcpy(table_context->driver_pptable, &powerplay_table->smc_pptable,
	       sizeof(PPTable_t));

	table_context->thermal_controller_type = powerplay_table->thermal_controller_type;

	if (powerplay_table->platform_caps & SMU_11_0_PP_PLATFORM_CAP_HARDWAREDC)
		smu->dc_controlled_by_gpio = true;

	mutex_lock(&smu_baco->mutex);
	if (powerplay_table->platform_caps & SMU_11_0_PP_PLATFORM_CAP_BACO ||
	    powerplay_table->platform_caps & SMU_11_0_PP_PLATFORM_CAP_MACO)
		smu_baco->platform_support = true;
	mutex_unlock(&smu_baco->mutex);

	return 0;
}

static int navi10_tables_init(struct smu_context *smu, struct smu_table *tables)
{
	struct smu_table_context *smu_table = &smu->smu_table;

	SMU_TABLE_INIT(tables, SMU_TABLE_PPTABLE, sizeof(PPTable_t),
		       PAGE_SIZE, AMDGPU_GEM_DOMAIN_VRAM);
	SMU_TABLE_INIT(tables, SMU_TABLE_WATERMARKS, sizeof(Watermarks_t),
		       PAGE_SIZE, AMDGPU_GEM_DOMAIN_VRAM);
	SMU_TABLE_INIT(tables, SMU_TABLE_SMU_METRICS, sizeof(SmuMetrics_t),
		       PAGE_SIZE, AMDGPU_GEM_DOMAIN_VRAM);
	SMU_TABLE_INIT(tables, SMU_TABLE_OVERDRIVE, sizeof(OverDriveTable_t),
		       PAGE_SIZE, AMDGPU_GEM_DOMAIN_VRAM);
	SMU_TABLE_INIT(tables, SMU_TABLE_PMSTATUSLOG, SMU11_TOOL_SIZE,
		       PAGE_SIZE, AMDGPU_GEM_DOMAIN_VRAM);
	SMU_TABLE_INIT(tables, SMU_TABLE_ACTIVITY_MONITOR_COEFF,
		       sizeof(DpmActivityMonitorCoeffInt_t), PAGE_SIZE,
		       AMDGPU_GEM_DOMAIN_VRAM);

	smu_table->metrics_table = kzalloc(sizeof(SmuMetrics_t), GFP_KERNEL);
	if (!smu_table->metrics_table)
		return -ENOMEM;
	smu_table->metrics_time = 0;

	smu_table->watermarks_table = kzalloc(sizeof(Watermarks_t), GFP_KERNEL);
	if (!smu_table->watermarks_table)
		return -ENOMEM;

	return 0;
}

static int navi10_get_metrics_table(struct smu_context *smu,
				    SmuMetrics_t *metrics_table)
{
	struct smu_table_context *smu_table= &smu->smu_table;
	int ret = 0;

	mutex_lock(&smu->metrics_lock);
	if (!smu_table->metrics_time || time_after(jiffies, smu_table->metrics_time + msecs_to_jiffies(100))) {
		ret = smu_update_table(smu, SMU_TABLE_SMU_METRICS, 0,
				(void *)smu_table->metrics_table, false);
		if (ret) {
			pr_info("Failed to export SMU metrics table!\n");
			mutex_unlock(&smu->metrics_lock);
			return ret;
		}
		smu_table->metrics_time = jiffies;
	}

	memcpy(metrics_table, smu_table->metrics_table, sizeof(SmuMetrics_t));
	mutex_unlock(&smu->metrics_lock);

	return ret;
}

static int navi10_allocate_dpm_context(struct smu_context *smu)
{
	struct smu_dpm_context *smu_dpm = &smu->smu_dpm;

	if (smu_dpm->dpm_context)
		return -EINVAL;

	smu_dpm->dpm_context = kzalloc(sizeof(struct smu_11_0_dpm_context),
				       GFP_KERNEL);
	if (!smu_dpm->dpm_context)
		return -ENOMEM;

	smu_dpm->dpm_context_size = sizeof(struct smu_11_0_dpm_context);

	return 0;
}

static int navi10_set_default_dpm_table(struct smu_context *smu)
{
	struct smu_dpm_context *smu_dpm = &smu->smu_dpm;
	struct smu_table_context *table_context = &smu->smu_table;
	struct smu_11_0_dpm_context *dpm_context = smu_dpm->dpm_context;
	PPTable_t *driver_ppt = NULL;
	int i;

	driver_ppt = table_context->driver_pptable;

	dpm_context->dpm_tables.soc_table.min = driver_ppt->FreqTableSocclk[0];
	dpm_context->dpm_tables.soc_table.max = driver_ppt->FreqTableSocclk[NUM_SOCCLK_DPM_LEVELS - 1];

	dpm_context->dpm_tables.gfx_table.min = driver_ppt->FreqTableGfx[0];
	dpm_context->dpm_tables.gfx_table.max = driver_ppt->FreqTableGfx[NUM_GFXCLK_DPM_LEVELS - 1];

	dpm_context->dpm_tables.uclk_table.min = driver_ppt->FreqTableUclk[0];
	dpm_context->dpm_tables.uclk_table.max = driver_ppt->FreqTableUclk[NUM_UCLK_DPM_LEVELS - 1];

	dpm_context->dpm_tables.vclk_table.min = driver_ppt->FreqTableVclk[0];
	dpm_context->dpm_tables.vclk_table.max = driver_ppt->FreqTableVclk[NUM_VCLK_DPM_LEVELS - 1];

	dpm_context->dpm_tables.dclk_table.min = driver_ppt->FreqTableDclk[0];
	dpm_context->dpm_tables.dclk_table.max = driver_ppt->FreqTableDclk[NUM_DCLK_DPM_LEVELS - 1];

	dpm_context->dpm_tables.dcef_table.min = driver_ppt->FreqTableDcefclk[0];
	dpm_context->dpm_tables.dcef_table.max = driver_ppt->FreqTableDcefclk[NUM_DCEFCLK_DPM_LEVELS - 1];

	dpm_context->dpm_tables.pixel_table.min = driver_ppt->FreqTablePixclk[0];
	dpm_context->dpm_tables.pixel_table.max = driver_ppt->FreqTablePixclk[NUM_PIXCLK_DPM_LEVELS - 1];

	dpm_context->dpm_tables.display_table.min = driver_ppt->FreqTableDispclk[0];
	dpm_context->dpm_tables.display_table.max = driver_ppt->FreqTableDispclk[NUM_DISPCLK_DPM_LEVELS - 1];

	dpm_context->dpm_tables.phy_table.min = driver_ppt->FreqTablePhyclk[0];
	dpm_context->dpm_tables.phy_table.max = driver_ppt->FreqTablePhyclk[NUM_PHYCLK_DPM_LEVELS - 1];

	for (i = 0; i < MAX_PCIE_CONF; i++) {
		dpm_context->dpm_tables.pcie_table.pcie_gen[i] = driver_ppt->PcieGenSpeed[i];
		dpm_context->dpm_tables.pcie_table.pcie_lane[i] = driver_ppt->PcieLaneCount[i];
	}

	return 0;
}

static int navi10_dpm_set_uvd_enable(struct smu_context *smu, bool enable)
{
	struct smu_power_context *smu_power = &smu->smu_power;
	struct smu_power_gate *power_gate = &smu_power->power_gate;
	int ret = 0;

	if (enable) {
		/* vcn dpm on is a prerequisite for vcn power gate messages */
		if (smu_feature_is_enabled(smu, SMU_FEATURE_VCN_PG_BIT)) {
			ret = smu_send_smc_msg_with_param(smu, SMU_MSG_PowerUpVcn, 1, NULL);
			if (ret)
				return ret;
		}
		power_gate->vcn_gated = false;
	} else {
		if (smu_feature_is_enabled(smu, SMU_FEATURE_VCN_PG_BIT)) {
			ret = smu_send_smc_msg(smu, SMU_MSG_PowerDownVcn, NULL);
			if (ret)
				return ret;
		}
		power_gate->vcn_gated = true;
	}

	return ret;
}

static int navi10_dpm_set_jpeg_enable(struct smu_context *smu, bool enable)
{
	struct smu_power_context *smu_power = &smu->smu_power;
	struct smu_power_gate *power_gate = &smu_power->power_gate;
	int ret = 0;

	if (enable) {
		if (smu_feature_is_enabled(smu, SMU_FEATURE_JPEG_PG_BIT)) {
<<<<<<< HEAD
			ret = smu_send_smc_msg(smu, SMU_MSG_PowerUpJpeg);
=======
			ret = smu_send_smc_msg(smu, SMU_MSG_PowerUpJpeg, NULL);
>>>>>>> 04d5ce62
			if (ret)
				return ret;
		}
		power_gate->jpeg_gated = false;
	} else {
		if (smu_feature_is_enabled(smu, SMU_FEATURE_JPEG_PG_BIT)) {
<<<<<<< HEAD
			ret = smu_send_smc_msg(smu, SMU_MSG_PowerDownJpeg);
=======
			ret = smu_send_smc_msg(smu, SMU_MSG_PowerDownJpeg, NULL);
>>>>>>> 04d5ce62
			if (ret)
				return ret;
		}
		power_gate->jpeg_gated = true;
	}

	return ret;
}

static int navi10_get_current_clk_freq_by_table(struct smu_context *smu,
				       enum smu_clk_type clk_type,
				       uint32_t *value)
{
	int ret = 0, clk_id = 0;
	SmuMetrics_t metrics;

	ret = navi10_get_metrics_table(smu, &metrics);
	if (ret)
		return ret;

	clk_id = smu_clk_get_index(smu, clk_type);
	if (clk_id < 0)
		return clk_id;

	*value = metrics.CurrClock[clk_id];

	return ret;
}

static bool navi10_is_support_fine_grained_dpm(struct smu_context *smu, enum smu_clk_type clk_type)
{
	PPTable_t *pptable = smu->smu_table.driver_pptable;
	DpmDescriptor_t *dpm_desc = NULL;
	uint32_t clk_index = 0;

	clk_index = smu_clk_get_index(smu, clk_type);
	dpm_desc = &pptable->DpmDescriptor[clk_index];

	/* 0 - Fine grained DPM, 1 - Discrete DPM */
	return dpm_desc->SnapToDiscrete == 0 ? true : false;
}

static inline bool navi10_od_feature_is_supported(struct smu_11_0_overdrive_table *od_table, enum SMU_11_0_ODFEATURE_CAP cap)
{
	return od_table->cap[cap];
}

static void navi10_od_setting_get_range(struct smu_11_0_overdrive_table *od_table,
					enum SMU_11_0_ODSETTING_ID setting,
					uint32_t *min, uint32_t *max)
{
	if (min)
		*min = od_table->min[setting];
	if (max)
		*max = od_table->max[setting];
}

static int navi10_print_clk_levels(struct smu_context *smu,
			enum smu_clk_type clk_type, char *buf)
{
	uint16_t *curve_settings;
	int i, size = 0, ret = 0;
	uint32_t cur_value = 0, value = 0, count = 0;
	uint32_t freq_values[3] = {0};
	uint32_t mark_index = 0;
	struct smu_table_context *table_context = &smu->smu_table;
	uint32_t gen_speed, lane_width;
	struct smu_dpm_context *smu_dpm = &smu->smu_dpm;
	struct smu_11_0_dpm_context *dpm_context = smu_dpm->dpm_context;
	struct amdgpu_device *adev = smu->adev;
	PPTable_t *pptable = (PPTable_t *)table_context->driver_pptable;
	OverDriveTable_t *od_table =
		(OverDriveTable_t *)table_context->overdrive_table;
	struct smu_11_0_overdrive_table *od_settings = smu->od_settings;
	uint32_t min_value, max_value;

	switch (clk_type) {
	case SMU_GFXCLK:
	case SMU_SCLK:
	case SMU_SOCCLK:
	case SMU_MCLK:
	case SMU_UCLK:
	case SMU_FCLK:
	case SMU_DCEFCLK:
		ret = smu_get_current_clk_freq(smu, clk_type, &cur_value);
		if (ret)
			return size;

		/* 10KHz -> MHz */
		cur_value = cur_value / 100;

		ret = smu_get_dpm_level_count(smu, clk_type, &count);
		if (ret)
			return size;

		if (!navi10_is_support_fine_grained_dpm(smu, clk_type)) {
			for (i = 0; i < count; i++) {
				ret = smu_get_dpm_freq_by_index(smu, clk_type, i, &value);
				if (ret)
					return size;

				size += sprintf(buf + size, "%d: %uMhz %s\n", i, value,
						cur_value == value ? "*" : "");
			}
		} else {
			ret = smu_get_dpm_freq_by_index(smu, clk_type, 0, &freq_values[0]);
			if (ret)
				return size;
			ret = smu_get_dpm_freq_by_index(smu, clk_type, count - 1, &freq_values[2]);
			if (ret)
				return size;

			freq_values[1] = cur_value;
			mark_index = cur_value == freq_values[0] ? 0 :
				     cur_value == freq_values[2] ? 2 : 1;
			if (mark_index != 1)
				freq_values[1] = (freq_values[0] + freq_values[2]) / 2;

			for (i = 0; i < 3; i++) {
				size += sprintf(buf + size, "%d: %uMhz %s\n", i, freq_values[i],
						i == mark_index ? "*" : "");
			}

		}
		break;
	case SMU_PCIE:
		gen_speed = (RREG32_PCIE(smnPCIE_LC_SPEED_CNTL) &
			     PSWUSP0_PCIE_LC_SPEED_CNTL__LC_CURRENT_DATA_RATE_MASK)
			>> PSWUSP0_PCIE_LC_SPEED_CNTL__LC_CURRENT_DATA_RATE__SHIFT;
		lane_width = (RREG32_PCIE(smnPCIE_LC_LINK_WIDTH_CNTL) &
			      PCIE_LC_LINK_WIDTH_CNTL__LC_LINK_WIDTH_RD_MASK)
			>> PCIE_LC_LINK_WIDTH_CNTL__LC_LINK_WIDTH_RD__SHIFT;
		for (i = 0; i < NUM_LINK_LEVELS; i++)
			size += sprintf(buf + size, "%d: %s %s %dMhz %s\n", i,
					(dpm_context->dpm_tables.pcie_table.pcie_gen[i] == 0) ? "2.5GT/s," :
					(dpm_context->dpm_tables.pcie_table.pcie_gen[i] == 1) ? "5.0GT/s," :
					(dpm_context->dpm_tables.pcie_table.pcie_gen[i] == 2) ? "8.0GT/s," :
					(dpm_context->dpm_tables.pcie_table.pcie_gen[i] == 3) ? "16.0GT/s," : "",
					(dpm_context->dpm_tables.pcie_table.pcie_lane[i] == 1) ? "x1" :
					(dpm_context->dpm_tables.pcie_table.pcie_lane[i] == 2) ? "x2" :
					(dpm_context->dpm_tables.pcie_table.pcie_lane[i] == 3) ? "x4" :
					(dpm_context->dpm_tables.pcie_table.pcie_lane[i] == 4) ? "x8" :
					(dpm_context->dpm_tables.pcie_table.pcie_lane[i] == 5) ? "x12" :
					(dpm_context->dpm_tables.pcie_table.pcie_lane[i] == 6) ? "x16" : "",
					pptable->LclkFreq[i],
					(gen_speed == dpm_context->dpm_tables.pcie_table.pcie_gen[i]) &&
					(lane_width == dpm_context->dpm_tables.pcie_table.pcie_lane[i]) ?
					"*" : "");
		break;
	case SMU_OD_SCLK:
		if (!smu->od_enabled || !od_table || !od_settings)
			break;
		if (!navi10_od_feature_is_supported(od_settings, SMU_11_0_ODCAP_GFXCLK_LIMITS))
			break;
		size += sprintf(buf + size, "OD_SCLK:\n");
		size += sprintf(buf + size, "0: %uMhz\n1: %uMhz\n", od_table->GfxclkFmin, od_table->GfxclkFmax);
		break;
	case SMU_OD_MCLK:
		if (!smu->od_enabled || !od_table || !od_settings)
			break;
		if (!navi10_od_feature_is_supported(od_settings, SMU_11_0_ODCAP_UCLK_MAX))
			break;
		size += sprintf(buf + size, "OD_MCLK:\n");
		size += sprintf(buf + size, "1: %uMHz\n", od_table->UclkFmax);
		break;
	case SMU_OD_VDDC_CURVE:
		if (!smu->od_enabled || !od_table || !od_settings)
			break;
		if (!navi10_od_feature_is_supported(od_settings, SMU_11_0_ODCAP_GFXCLK_CURVE))
			break;
		size += sprintf(buf + size, "OD_VDDC_CURVE:\n");
		for (i = 0; i < 3; i++) {
			switch (i) {
			case 0:
				curve_settings = &od_table->GfxclkFreq1;
				break;
			case 1:
				curve_settings = &od_table->GfxclkFreq2;
				break;
			case 2:
				curve_settings = &od_table->GfxclkFreq3;
				break;
			default:
				break;
			}
			size += sprintf(buf + size, "%d: %uMHz @ %umV\n", i, curve_settings[0], curve_settings[1] / NAVI10_VOLTAGE_SCALE);
		}
		break;
	case SMU_OD_RANGE:
		if (!smu->od_enabled || !od_table || !od_settings)
			break;
		size = sprintf(buf, "%s:\n", "OD_RANGE");

		if (navi10_od_feature_is_supported(od_settings, SMU_11_0_ODCAP_GFXCLK_LIMITS)) {
			navi10_od_setting_get_range(od_settings, SMU_11_0_ODSETTING_GFXCLKFMIN,
						    &min_value, NULL);
			navi10_od_setting_get_range(od_settings, SMU_11_0_ODSETTING_GFXCLKFMAX,
						    NULL, &max_value);
			size += sprintf(buf + size, "SCLK: %7uMhz %10uMhz\n",
					min_value, max_value);
		}

		if (navi10_od_feature_is_supported(od_settings, SMU_11_0_ODCAP_UCLK_MAX)) {
			navi10_od_setting_get_range(od_settings, SMU_11_0_ODSETTING_UCLKFMAX,
						    &min_value, &max_value);
			size += sprintf(buf + size, "MCLK: %7uMhz %10uMhz\n",
					min_value, max_value);
		}

		if (navi10_od_feature_is_supported(od_settings, SMU_11_0_ODCAP_GFXCLK_CURVE)) {
			navi10_od_setting_get_range(od_settings, SMU_11_0_ODSETTING_VDDGFXCURVEFREQ_P1,
						    &min_value, &max_value);
			size += sprintf(buf + size, "VDDC_CURVE_SCLK[0]: %7uMhz %10uMhz\n",
					min_value, max_value);
			navi10_od_setting_get_range(od_settings, SMU_11_0_ODSETTING_VDDGFXCURVEVOLTAGE_P1,
						    &min_value, &max_value);
			size += sprintf(buf + size, "VDDC_CURVE_VOLT[0]: %7dmV %11dmV\n",
					min_value, max_value);
			navi10_od_setting_get_range(od_settings, SMU_11_0_ODSETTING_VDDGFXCURVEFREQ_P2,
						    &min_value, &max_value);
			size += sprintf(buf + size, "VDDC_CURVE_SCLK[1]: %7uMhz %10uMhz\n",
					min_value, max_value);
			navi10_od_setting_get_range(od_settings, SMU_11_0_ODSETTING_VDDGFXCURVEVOLTAGE_P2,
						    &min_value, &max_value);
			size += sprintf(buf + size, "VDDC_CURVE_VOLT[1]: %7dmV %11dmV\n",
					min_value, max_value);
			navi10_od_setting_get_range(od_settings, SMU_11_0_ODSETTING_VDDGFXCURVEFREQ_P3,
						    &min_value, &max_value);
			size += sprintf(buf + size, "VDDC_CURVE_SCLK[2]: %7uMhz %10uMhz\n",
					min_value, max_value);
			navi10_od_setting_get_range(od_settings, SMU_11_0_ODSETTING_VDDGFXCURVEVOLTAGE_P3,
						    &min_value, &max_value);
			size += sprintf(buf + size, "VDDC_CURVE_VOLT[2]: %7dmV %11dmV\n",
					min_value, max_value);
		}

		break;
	default:
		break;
	}

	return size;
}

static int navi10_force_clk_levels(struct smu_context *smu,
				   enum smu_clk_type clk_type, uint32_t mask)
{

	int ret = 0, size = 0;
	uint32_t soft_min_level = 0, soft_max_level = 0, min_freq = 0, max_freq = 0;

	soft_min_level = mask ? (ffs(mask) - 1) : 0;
	soft_max_level = mask ? (fls(mask) - 1) : 0;

	switch (clk_type) {
	case SMU_GFXCLK:
	case SMU_SCLK:
	case SMU_SOCCLK:
	case SMU_MCLK:
	case SMU_UCLK:
	case SMU_DCEFCLK:
	case SMU_FCLK:
		/* There is only 2 levels for fine grained DPM */
		if (navi10_is_support_fine_grained_dpm(smu, clk_type)) {
			soft_max_level = (soft_max_level >= 1 ? 1 : 0);
			soft_min_level = (soft_min_level >= 1 ? 1 : 0);
		}

		ret = smu_get_dpm_freq_by_index(smu, clk_type, soft_min_level, &min_freq);
		if (ret)
			return size;

		ret = smu_get_dpm_freq_by_index(smu, clk_type, soft_max_level, &max_freq);
		if (ret)
			return size;

		ret = smu_set_soft_freq_range(smu, clk_type, min_freq, max_freq, false);
		if (ret)
			return size;
		break;
	default:
		break;
	}

	return size;
}

static int navi10_populate_umd_state_clk(struct smu_context *smu)
{
	int ret = 0;
	uint32_t min_sclk_freq = 0, min_mclk_freq = 0;

	ret = smu_get_dpm_freq_range(smu, SMU_SCLK, &min_sclk_freq, NULL, false);
	if (ret)
		return ret;

	smu->pstate_sclk = min_sclk_freq * 100;

	ret = smu_get_dpm_freq_range(smu, SMU_MCLK, &min_mclk_freq, NULL, false);
	if (ret)
		return ret;

	smu->pstate_mclk = min_mclk_freq * 100;

	return ret;
}

static int navi10_get_clock_by_type_with_latency(struct smu_context *smu,
						 enum smu_clk_type clk_type,
						 struct pp_clock_levels_with_latency *clocks)
{
	int ret = 0, i = 0;
	uint32_t level_count = 0, freq = 0;

	switch (clk_type) {
	case SMU_GFXCLK:
	case SMU_DCEFCLK:
	case SMU_SOCCLK:
	case SMU_MCLK:
	case SMU_UCLK:
		ret = smu_get_dpm_level_count(smu, clk_type, &level_count);
		if (ret)
			return ret;

		level_count = min(level_count, (uint32_t)MAX_NUM_CLOCKS);
		clocks->num_levels = level_count;

		for (i = 0; i < level_count; i++) {
			ret = smu_get_dpm_freq_by_index(smu, clk_type, i, &freq);
			if (ret)
				return ret;

			clocks->data[i].clocks_in_khz = freq * 1000;
			clocks->data[i].latency_in_us = 0;
		}
		break;
	default:
		break;
	}

	return ret;
}

static int navi10_pre_display_config_changed(struct smu_context *smu)
{
	int ret = 0;
	uint32_t max_freq = 0;

	ret = smu_send_smc_msg_with_param(smu, SMU_MSG_NumOfDisplays, 0, NULL);
	if (ret)
		return ret;

	if (smu_feature_is_enabled(smu, SMU_FEATURE_DPM_UCLK_BIT)) {
		ret = smu_get_dpm_freq_range(smu, SMU_UCLK, NULL, &max_freq, false);
		if (ret)
			return ret;
		ret = smu_set_hard_freq_range(smu, SMU_UCLK, 0, max_freq);
		if (ret)
			return ret;
	}

	return ret;
}

static int navi10_display_config_changed(struct smu_context *smu)
{
	int ret = 0;

	if ((smu->watermarks_bitmap & WATERMARKS_EXIST) &&
	    smu_feature_is_supported(smu, SMU_FEATURE_DPM_DCEFCLK_BIT) &&
	    smu_feature_is_supported(smu, SMU_FEATURE_DPM_SOCCLK_BIT)) {
		ret = smu_send_smc_msg_with_param(smu, SMU_MSG_NumOfDisplays,
						  smu->display_config->num_display,
						  NULL);
		if (ret)
			return ret;
	}

	return ret;
}

static int navi10_force_dpm_limit_value(struct smu_context *smu, bool highest)
{
	int ret = 0, i = 0;
	uint32_t min_freq, max_freq, force_freq;
	enum smu_clk_type clk_type;

	enum smu_clk_type clks[] = {
		SMU_GFXCLK,
		SMU_MCLK,
		SMU_SOCCLK,
	};

	for (i = 0; i < ARRAY_SIZE(clks); i++) {
		clk_type = clks[i];
		ret = smu_get_dpm_freq_range(smu, clk_type, &min_freq, &max_freq, false);
		if (ret)
			return ret;

		force_freq = highest ? max_freq : min_freq;
		ret = smu_set_soft_freq_range(smu, clk_type, force_freq, force_freq, false);
		if (ret)
			return ret;
	}

	return ret;
}

static int navi10_unforce_dpm_levels(struct smu_context *smu)
{
	int ret = 0, i = 0;
	uint32_t min_freq, max_freq;
	enum smu_clk_type clk_type;

	enum smu_clk_type clks[] = {
		SMU_GFXCLK,
		SMU_MCLK,
		SMU_SOCCLK,
	};

	for (i = 0; i < ARRAY_SIZE(clks); i++) {
		clk_type = clks[i];
		ret = smu_get_dpm_freq_range(smu, clk_type, &min_freq, &max_freq, false);
		if (ret)
			return ret;

		ret = smu_set_soft_freq_range(smu, clk_type, min_freq, max_freq, false);
		if (ret)
			return ret;
	}

	return ret;
}

static int navi10_get_gpu_power(struct smu_context *smu, uint32_t *value)
{
	int ret = 0;
	SmuMetrics_t metrics;

	if (!value)
		return -EINVAL;

	ret = navi10_get_metrics_table(smu, &metrics);
	if (ret)
		return ret;

	*value = metrics.AverageSocketPower << 8;

	return 0;
}

static int navi10_get_current_activity_percent(struct smu_context *smu,
					       enum amd_pp_sensors sensor,
					       uint32_t *value)
{
	int ret = 0;
	SmuMetrics_t metrics;

	if (!value)
		return -EINVAL;

	ret = navi10_get_metrics_table(smu, &metrics);
	if (ret)
		return ret;

	switch (sensor) {
	case AMDGPU_PP_SENSOR_GPU_LOAD:
		*value = metrics.AverageGfxActivity;
		break;
	case AMDGPU_PP_SENSOR_MEM_LOAD:
		*value = metrics.AverageUclkActivity;
		break;
	default:
		pr_err("Invalid sensor for retrieving clock activity\n");
		return -EINVAL;
	}

	return 0;
}

static bool navi10_is_dpm_running(struct smu_context *smu)
{
	int ret = 0;
	uint32_t feature_mask[2];
	unsigned long feature_enabled;
	ret = smu_feature_get_enabled_mask(smu, feature_mask, 2);
	feature_enabled = (unsigned long)((uint64_t)feature_mask[0] |
			   ((uint64_t)feature_mask[1] << 32));
	return !!(feature_enabled & SMC_DPM_FEATURE);
}

static int navi10_get_fan_speed_rpm(struct smu_context *smu,
				    uint32_t *speed)
{
	SmuMetrics_t metrics;
	int ret = 0;

	if (!speed)
		return -EINVAL;

	ret = navi10_get_metrics_table(smu, &metrics);
	if (ret)
		return ret;

	*speed = metrics.CurrFanSpeed;

	return ret;
}

static int navi10_get_fan_speed_percent(struct smu_context *smu,
					uint32_t *speed)
{
	int ret = 0;
	uint32_t percent = 0;
	uint32_t current_rpm;
	PPTable_t *pptable = smu->smu_table.driver_pptable;

	ret = navi10_get_fan_speed_rpm(smu, &current_rpm);
	if (ret)
		return ret;

	percent = current_rpm * 100 / pptable->FanMaximumRpm;
	*speed = percent > 100 ? 100 : percent;

	return ret;
}

static int navi10_get_power_profile_mode(struct smu_context *smu, char *buf)
{
	DpmActivityMonitorCoeffInt_t activity_monitor;
	uint32_t i, size = 0;
	int16_t workload_type = 0;
	static const char *profile_name[] = {
					"BOOTUP_DEFAULT",
					"3D_FULL_SCREEN",
					"POWER_SAVING",
					"VIDEO",
					"VR",
					"COMPUTE",
					"CUSTOM"};
	static const char *title[] = {
			"PROFILE_INDEX(NAME)",
			"CLOCK_TYPE(NAME)",
			"FPS",
			"MinFreqType",
			"MinActiveFreqType",
			"MinActiveFreq",
			"BoosterFreqType",
			"BoosterFreq",
			"PD_Data_limit_c",
			"PD_Data_error_coeff",
			"PD_Data_error_rate_coeff"};
	int result = 0;

	if (!buf)
		return -EINVAL;

	size += sprintf(buf + size, "%16s %s %s %s %s %s %s %s %s %s %s\n",
			title[0], title[1], title[2], title[3], title[4], title[5],
			title[6], title[7], title[8], title[9], title[10]);

	for (i = 0; i <= PP_SMC_POWER_PROFILE_CUSTOM; i++) {
		/* conv PP_SMC_POWER_PROFILE* to WORKLOAD_PPLIB_*_BIT */
		workload_type = smu_workload_get_type(smu, i);
		if (workload_type < 0)
			return -EINVAL;

		result = smu_update_table(smu,
					  SMU_TABLE_ACTIVITY_MONITOR_COEFF, workload_type,
					  (void *)(&activity_monitor), false);
		if (result) {
			pr_err("[%s] Failed to get activity monitor!", __func__);
			return result;
		}

		size += sprintf(buf + size, "%2d %14s%s:\n",
			i, profile_name[i], (i == smu->power_profile_mode) ? "*" : " ");

		size += sprintf(buf + size, "%19s %d(%13s) %7d %7d %7d %7d %7d %7d %7d %7d %7d\n",
			" ",
			0,
			"GFXCLK",
			activity_monitor.Gfx_FPS,
			activity_monitor.Gfx_MinFreqStep,
			activity_monitor.Gfx_MinActiveFreqType,
			activity_monitor.Gfx_MinActiveFreq,
			activity_monitor.Gfx_BoosterFreqType,
			activity_monitor.Gfx_BoosterFreq,
			activity_monitor.Gfx_PD_Data_limit_c,
			activity_monitor.Gfx_PD_Data_error_coeff,
			activity_monitor.Gfx_PD_Data_error_rate_coeff);

		size += sprintf(buf + size, "%19s %d(%13s) %7d %7d %7d %7d %7d %7d %7d %7d %7d\n",
			" ",
			1,
			"SOCCLK",
			activity_monitor.Soc_FPS,
			activity_monitor.Soc_MinFreqStep,
			activity_monitor.Soc_MinActiveFreqType,
			activity_monitor.Soc_MinActiveFreq,
			activity_monitor.Soc_BoosterFreqType,
			activity_monitor.Soc_BoosterFreq,
			activity_monitor.Soc_PD_Data_limit_c,
			activity_monitor.Soc_PD_Data_error_coeff,
			activity_monitor.Soc_PD_Data_error_rate_coeff);

		size += sprintf(buf + size, "%19s %d(%13s) %7d %7d %7d %7d %7d %7d %7d %7d %7d\n",
			" ",
			2,
			"MEMLK",
			activity_monitor.Mem_FPS,
			activity_monitor.Mem_MinFreqStep,
			activity_monitor.Mem_MinActiveFreqType,
			activity_monitor.Mem_MinActiveFreq,
			activity_monitor.Mem_BoosterFreqType,
			activity_monitor.Mem_BoosterFreq,
			activity_monitor.Mem_PD_Data_limit_c,
			activity_monitor.Mem_PD_Data_error_coeff,
			activity_monitor.Mem_PD_Data_error_rate_coeff);
	}

	return size;
}

static int navi10_set_power_profile_mode(struct smu_context *smu, long *input, uint32_t size)
{
	DpmActivityMonitorCoeffInt_t activity_monitor;
	int workload_type, ret = 0;

	smu->power_profile_mode = input[size];

	if (smu->power_profile_mode > PP_SMC_POWER_PROFILE_CUSTOM) {
		pr_err("Invalid power profile mode %d\n", smu->power_profile_mode);
		return -EINVAL;
	}

	if (smu->power_profile_mode == PP_SMC_POWER_PROFILE_CUSTOM) {
		if (size < 0)
			return -EINVAL;

		ret = smu_update_table(smu,
				       SMU_TABLE_ACTIVITY_MONITOR_COEFF, WORKLOAD_PPLIB_CUSTOM_BIT,
				       (void *)(&activity_monitor), false);
		if (ret) {
			pr_err("[%s] Failed to get activity monitor!", __func__);
			return ret;
		}

		switch (input[0]) {
		case 0: /* Gfxclk */
			activity_monitor.Gfx_FPS = input[1];
			activity_monitor.Gfx_MinFreqStep = input[2];
			activity_monitor.Gfx_MinActiveFreqType = input[3];
			activity_monitor.Gfx_MinActiveFreq = input[4];
			activity_monitor.Gfx_BoosterFreqType = input[5];
			activity_monitor.Gfx_BoosterFreq = input[6];
			activity_monitor.Gfx_PD_Data_limit_c = input[7];
			activity_monitor.Gfx_PD_Data_error_coeff = input[8];
			activity_monitor.Gfx_PD_Data_error_rate_coeff = input[9];
			break;
		case 1: /* Socclk */
			activity_monitor.Soc_FPS = input[1];
			activity_monitor.Soc_MinFreqStep = input[2];
			activity_monitor.Soc_MinActiveFreqType = input[3];
			activity_monitor.Soc_MinActiveFreq = input[4];
			activity_monitor.Soc_BoosterFreqType = input[5];
			activity_monitor.Soc_BoosterFreq = input[6];
			activity_monitor.Soc_PD_Data_limit_c = input[7];
			activity_monitor.Soc_PD_Data_error_coeff = input[8];
			activity_monitor.Soc_PD_Data_error_rate_coeff = input[9];
			break;
		case 2: /* Memlk */
			activity_monitor.Mem_FPS = input[1];
			activity_monitor.Mem_MinFreqStep = input[2];
			activity_monitor.Mem_MinActiveFreqType = input[3];
			activity_monitor.Mem_MinActiveFreq = input[4];
			activity_monitor.Mem_BoosterFreqType = input[5];
			activity_monitor.Mem_BoosterFreq = input[6];
			activity_monitor.Mem_PD_Data_limit_c = input[7];
			activity_monitor.Mem_PD_Data_error_coeff = input[8];
			activity_monitor.Mem_PD_Data_error_rate_coeff = input[9];
			break;
		}

		ret = smu_update_table(smu,
				       SMU_TABLE_ACTIVITY_MONITOR_COEFF, WORKLOAD_PPLIB_CUSTOM_BIT,
				       (void *)(&activity_monitor), true);
		if (ret) {
			pr_err("[%s] Failed to set activity monitor!", __func__);
			return ret;
		}
	}

	/* conv PP_SMC_POWER_PROFILE* to WORKLOAD_PPLIB_*_BIT */
	workload_type = smu_workload_get_type(smu, smu->power_profile_mode);
	if (workload_type < 0)
		return -EINVAL;
	smu_send_smc_msg_with_param(smu, SMU_MSG_SetWorkloadMask,
				    1 << workload_type, NULL);

	return ret;
}

static int navi10_get_profiling_clk_mask(struct smu_context *smu,
					 enum amd_dpm_forced_level level,
					 uint32_t *sclk_mask,
					 uint32_t *mclk_mask,
					 uint32_t *soc_mask)
{
	int ret = 0;
	uint32_t level_count = 0;

	if (level == AMD_DPM_FORCED_LEVEL_PROFILE_MIN_SCLK) {
		if (sclk_mask)
			*sclk_mask = 0;
	} else if (level == AMD_DPM_FORCED_LEVEL_PROFILE_MIN_MCLK) {
		if (mclk_mask)
			*mclk_mask = 0;
	} else if (level == AMD_DPM_FORCED_LEVEL_PROFILE_PEAK) {
		if(sclk_mask) {
			ret = smu_get_dpm_level_count(smu, SMU_SCLK, &level_count);
			if (ret)
				return ret;
			*sclk_mask = level_count - 1;
		}

		if(mclk_mask) {
			ret = smu_get_dpm_level_count(smu, SMU_MCLK, &level_count);
			if (ret)
				return ret;
			*mclk_mask = level_count - 1;
		}

		if(soc_mask) {
			ret = smu_get_dpm_level_count(smu, SMU_SOCCLK, &level_count);
			if (ret)
				return ret;
			*soc_mask = level_count - 1;
		}
	}

	return ret;
}

static int navi10_notify_smc_display_config(struct smu_context *smu)
{
	struct smu_clocks min_clocks = {0};
	struct pp_display_clock_request clock_req;
	int ret = 0;

	min_clocks.dcef_clock = smu->display_config->min_dcef_set_clk;
	min_clocks.dcef_clock_in_sr = smu->display_config->min_dcef_deep_sleep_set_clk;
	min_clocks.memory_clock = smu->display_config->min_mem_set_clock;

	if (smu_feature_is_supported(smu, SMU_FEATURE_DPM_DCEFCLK_BIT)) {
		clock_req.clock_type = amd_pp_dcef_clock;
		clock_req.clock_freq_in_khz = min_clocks.dcef_clock * 10;

		ret = smu_v11_0_display_clock_voltage_request(smu, &clock_req);
		if (!ret) {
			if (smu_feature_is_supported(smu, SMU_FEATURE_DS_DCEFCLK_BIT)) {
				ret = smu_send_smc_msg_with_param(smu,
								  SMU_MSG_SetMinDeepSleepDcefclk,
								  min_clocks.dcef_clock_in_sr/100,
								  NULL);
				if (ret) {
					pr_err("Attempt to set divider for DCEFCLK Failed!");
					return ret;
				}
			}
		} else {
			pr_info("Attempt to set Hard Min for DCEFCLK Failed!");
		}
	}

	if (smu_feature_is_enabled(smu, SMU_FEATURE_DPM_UCLK_BIT)) {
		ret = smu_set_hard_freq_range(smu, SMU_UCLK, min_clocks.memory_clock/100, 0);
		if (ret) {
			pr_err("[%s] Set hard min uclk failed!", __func__);
			return ret;
		}
	}

	return 0;
}

static int navi10_set_watermarks_table(struct smu_context *smu,
				       void *watermarks, struct
				       dm_pp_wm_sets_with_clock_ranges_soc15
				       *clock_ranges)
{
	int i;
	int ret = 0;
	Watermarks_t *table = watermarks;

	if (!table || !clock_ranges)
		return -EINVAL;

	if (clock_ranges->num_wm_dmif_sets > 4 ||
	    clock_ranges->num_wm_mcif_sets > 4)
		return -EINVAL;

	for (i = 0; i < clock_ranges->num_wm_dmif_sets; i++) {
		table->WatermarkRow[1][i].MinClock =
			cpu_to_le16((uint16_t)
			(clock_ranges->wm_dmif_clocks_ranges[i].wm_min_dcfclk_clk_in_khz /
			1000));
		table->WatermarkRow[1][i].MaxClock =
			cpu_to_le16((uint16_t)
			(clock_ranges->wm_dmif_clocks_ranges[i].wm_max_dcfclk_clk_in_khz /
			1000));
		table->WatermarkRow[1][i].MinUclk =
			cpu_to_le16((uint16_t)
			(clock_ranges->wm_dmif_clocks_ranges[i].wm_min_mem_clk_in_khz /
			1000));
		table->WatermarkRow[1][i].MaxUclk =
			cpu_to_le16((uint16_t)
			(clock_ranges->wm_dmif_clocks_ranges[i].wm_max_mem_clk_in_khz /
			1000));
		table->WatermarkRow[1][i].WmSetting = (uint8_t)
				clock_ranges->wm_dmif_clocks_ranges[i].wm_set_id;
	}

	for (i = 0; i < clock_ranges->num_wm_mcif_sets; i++) {
		table->WatermarkRow[0][i].MinClock =
			cpu_to_le16((uint16_t)
			(clock_ranges->wm_mcif_clocks_ranges[i].wm_min_socclk_clk_in_khz /
			1000));
		table->WatermarkRow[0][i].MaxClock =
			cpu_to_le16((uint16_t)
			(clock_ranges->wm_mcif_clocks_ranges[i].wm_max_socclk_clk_in_khz /
			1000));
		table->WatermarkRow[0][i].MinUclk =
			cpu_to_le16((uint16_t)
			(clock_ranges->wm_mcif_clocks_ranges[i].wm_min_mem_clk_in_khz /
			1000));
		table->WatermarkRow[0][i].MaxUclk =
			cpu_to_le16((uint16_t)
			(clock_ranges->wm_mcif_clocks_ranges[i].wm_max_mem_clk_in_khz /
			1000));
		table->WatermarkRow[0][i].WmSetting = (uint8_t)
				clock_ranges->wm_mcif_clocks_ranges[i].wm_set_id;
	}

	smu->watermarks_bitmap |= WATERMARKS_EXIST;

	/* pass data to smu controller */
	if (!(smu->watermarks_bitmap & WATERMARKS_LOADED)) {
		ret = smu_write_watermarks_table(smu);
		if (ret) {
			pr_err("Failed to update WMTABLE!");
			return ret;
		}
		smu->watermarks_bitmap |= WATERMARKS_LOADED;
	}

	return 0;
}

static int navi10_thermal_get_temperature(struct smu_context *smu,
					     enum amd_pp_sensors sensor,
					     uint32_t *value)
{
	SmuMetrics_t metrics;
	int ret = 0;

	if (!value)
		return -EINVAL;

	ret = navi10_get_metrics_table(smu, &metrics);
	if (ret)
		return ret;

	switch (sensor) {
	case AMDGPU_PP_SENSOR_HOTSPOT_TEMP:
		*value = metrics.TemperatureHotspot *
			SMU_TEMPERATURE_UNITS_PER_CENTIGRADES;
		break;
	case AMDGPU_PP_SENSOR_EDGE_TEMP:
		*value = metrics.TemperatureEdge *
			SMU_TEMPERATURE_UNITS_PER_CENTIGRADES;
		break;
	case AMDGPU_PP_SENSOR_MEM_TEMP:
		*value = metrics.TemperatureMem *
			SMU_TEMPERATURE_UNITS_PER_CENTIGRADES;
		break;
	default:
		pr_err("Invalid sensor for retrieving temp\n");
		return -EINVAL;
	}

	return 0;
}

static int navi10_read_sensor(struct smu_context *smu,
				 enum amd_pp_sensors sensor,
				 void *data, uint32_t *size)
{
	int ret = 0;
	struct smu_table_context *table_context = &smu->smu_table;
	PPTable_t *pptable = table_context->driver_pptable;

	if(!data || !size)
		return -EINVAL;

	mutex_lock(&smu->sensor_lock);
	switch (sensor) {
	case AMDGPU_PP_SENSOR_MAX_FAN_RPM:
		*(uint32_t *)data = pptable->FanMaximumRpm;
		*size = 4;
		break;
	case AMDGPU_PP_SENSOR_MEM_LOAD:
	case AMDGPU_PP_SENSOR_GPU_LOAD:
		ret = navi10_get_current_activity_percent(smu, sensor, (uint32_t *)data);
		*size = 4;
		break;
	case AMDGPU_PP_SENSOR_GPU_POWER:
		ret = navi10_get_gpu_power(smu, (uint32_t *)data);
		*size = 4;
		break;
	case AMDGPU_PP_SENSOR_HOTSPOT_TEMP:
	case AMDGPU_PP_SENSOR_EDGE_TEMP:
	case AMDGPU_PP_SENSOR_MEM_TEMP:
		ret = navi10_thermal_get_temperature(smu, sensor, (uint32_t *)data);
		*size = 4;
		break;
	default:
		ret = smu_v11_0_read_sensor(smu, sensor, data, size);
	}
	mutex_unlock(&smu->sensor_lock);

	return ret;
}

static int navi10_get_uclk_dpm_states(struct smu_context *smu, uint32_t *clocks_in_khz, uint32_t *num_states)
{
	uint32_t num_discrete_levels = 0;
	uint16_t *dpm_levels = NULL;
	uint16_t i = 0;
	struct smu_table_context *table_context = &smu->smu_table;
	PPTable_t *driver_ppt = NULL;

	if (!clocks_in_khz || !num_states || !table_context->driver_pptable)
		return -EINVAL;

	driver_ppt = table_context->driver_pptable;
	num_discrete_levels = driver_ppt->DpmDescriptor[PPCLK_UCLK].NumDiscreteLevels;
	dpm_levels = driver_ppt->FreqTableUclk;

	if (num_discrete_levels == 0 || dpm_levels == NULL)
		return -EINVAL;

	*num_states = num_discrete_levels;
	for (i = 0; i < num_discrete_levels; i++) {
		/* convert to khz */
		*clocks_in_khz = (*dpm_levels) * 1000;
		clocks_in_khz++;
		dpm_levels++;
	}

	return 0;
}

static int navi10_set_performance_level(struct smu_context *smu,
					enum amd_dpm_forced_level level);

static int navi10_set_standard_performance_level(struct smu_context *smu)
{
	struct amdgpu_device *adev = smu->adev;
	int ret = 0;
	uint32_t sclk_freq = 0, uclk_freq = 0;

	switch (adev->asic_type) {
	case CHIP_NAVI10:
		sclk_freq = NAVI10_UMD_PSTATE_PROFILING_GFXCLK;
		uclk_freq = NAVI10_UMD_PSTATE_PROFILING_MEMCLK;
		break;
	case CHIP_NAVI14:
		sclk_freq = NAVI14_UMD_PSTATE_PROFILING_GFXCLK;
		uclk_freq = NAVI14_UMD_PSTATE_PROFILING_MEMCLK;
		break;
	default:
		/* by default, this is same as auto performance level */
		return navi10_set_performance_level(smu, AMD_DPM_FORCED_LEVEL_AUTO);
	}

<<<<<<< HEAD
	ret = smu_set_soft_freq_range(smu, SMU_SCLK, sclk_freq, sclk_freq);
	if (ret)
		return ret;
	ret = smu_set_soft_freq_range(smu, SMU_UCLK, uclk_freq, uclk_freq);
=======
	ret = smu_set_soft_freq_range(smu, SMU_SCLK, sclk_freq, sclk_freq, false);
	if (ret)
		return ret;
	ret = smu_set_soft_freq_range(smu, SMU_UCLK, uclk_freq, uclk_freq, false);
>>>>>>> 04d5ce62
	if (ret)
		return ret;

	return ret;
}

static int navi10_set_peak_performance_level(struct smu_context *smu)
{
	struct amdgpu_device *adev = smu->adev;
	int ret = 0;
	uint32_t sclk_freq = 0, uclk_freq = 0;

	switch (adev->asic_type) {
	case CHIP_NAVI10:
		switch (adev->pdev->revision) {
		case 0xf0: /* XTX */
		case 0xc0:
			sclk_freq = NAVI10_PEAK_SCLK_XTX;
			break;
		case 0xf1: /* XT */
		case 0xc1:
			sclk_freq = NAVI10_PEAK_SCLK_XT;
			break;
		default: /* XL */
			sclk_freq = NAVI10_PEAK_SCLK_XL;
			break;
		}
		break;
	case CHIP_NAVI14:
		switch (adev->pdev->revision) {
		case 0xc7: /* XT */
		case 0xf4:
			sclk_freq = NAVI14_UMD_PSTATE_PEAK_XT_GFXCLK;
			break;
		case 0xc1: /* XTM */
		case 0xf2:
			sclk_freq = NAVI14_UMD_PSTATE_PEAK_XTM_GFXCLK;
			break;
		case 0xc3: /* XLM */
		case 0xf3:
			sclk_freq = NAVI14_UMD_PSTATE_PEAK_XLM_GFXCLK;
			break;
		case 0xc5: /* XTX */
		case 0xf6:
			sclk_freq = NAVI14_UMD_PSTATE_PEAK_XLM_GFXCLK;
			break;
		default: /* XL */
			sclk_freq = NAVI14_UMD_PSTATE_PEAK_XL_GFXCLK;
			break;
		}
		break;
	case CHIP_NAVI12:
		sclk_freq = NAVI12_UMD_PSTATE_PEAK_GFXCLK;
		break;
	default:
		ret = smu_get_dpm_level_range(smu, SMU_SCLK, NULL, &sclk_freq);
		if (ret)
			return ret;
	}

	ret = smu_get_dpm_level_range(smu, SMU_UCLK, NULL, &uclk_freq);
	if (ret)
		return ret;

	ret = smu_set_soft_freq_range(smu, SMU_SCLK, sclk_freq, sclk_freq, false);
	if (ret)
		return ret;
	ret = smu_set_soft_freq_range(smu, SMU_UCLK, uclk_freq, uclk_freq, false);
	if (ret)
		return ret;

	return ret;
}

static int navi10_set_performance_level(struct smu_context *smu,
					enum amd_dpm_forced_level level)
{
	int ret = 0;
	uint32_t sclk_mask, mclk_mask, soc_mask;

	switch (level) {
	case AMD_DPM_FORCED_LEVEL_HIGH:
		ret = smu_force_dpm_limit_value(smu, true);
		break;
	case AMD_DPM_FORCED_LEVEL_LOW:
		ret = smu_force_dpm_limit_value(smu, false);
		break;
	case AMD_DPM_FORCED_LEVEL_AUTO:
		ret = smu_unforce_dpm_levels(smu);
		break;
	case AMD_DPM_FORCED_LEVEL_PROFILE_STANDARD:
		ret = navi10_set_standard_performance_level(smu);
		break;
	case AMD_DPM_FORCED_LEVEL_PROFILE_MIN_SCLK:
	case AMD_DPM_FORCED_LEVEL_PROFILE_MIN_MCLK:
		ret = smu_get_profiling_clk_mask(smu, level,
						 &sclk_mask,
						 &mclk_mask,
						 &soc_mask);
		if (ret)
			return ret;
		smu_force_clk_levels(smu, SMU_SCLK, 1 << sclk_mask, false);
		smu_force_clk_levels(smu, SMU_MCLK, 1 << mclk_mask, false);
		smu_force_clk_levels(smu, SMU_SOCCLK, 1 << soc_mask, false);
		break;
	case AMD_DPM_FORCED_LEVEL_PROFILE_PEAK:
		ret = navi10_set_peak_performance_level(smu);
		break;
	case AMD_DPM_FORCED_LEVEL_MANUAL:
	case AMD_DPM_FORCED_LEVEL_PROFILE_EXIT:
	default:
		break;
	}
	return ret;
}

static int navi10_get_thermal_temperature_range(struct smu_context *smu,
						struct smu_temperature_range *range)
{
	struct smu_table_context *table_context = &smu->smu_table;
	struct smu_11_0_powerplay_table *powerplay_table = table_context->power_play_table;

	if (!range || !powerplay_table)
		return -EINVAL;

	range->max = powerplay_table->software_shutdown_temp *
		SMU_TEMPERATURE_UNITS_PER_CENTIGRADES;

	return 0;
}

static int navi10_display_disable_memory_clock_switch(struct smu_context *smu,
						bool disable_memory_clock_switch)
{
	int ret = 0;
	struct smu_11_0_max_sustainable_clocks *max_sustainable_clocks =
		(struct smu_11_0_max_sustainable_clocks *)
			smu->smu_table.max_sustainable_clocks;
	uint32_t min_memory_clock = smu->hard_min_uclk_req_from_dal;
	uint32_t max_memory_clock = max_sustainable_clocks->uclock;

	if(smu->disable_uclk_switch == disable_memory_clock_switch)
		return 0;

	if(disable_memory_clock_switch)
		ret = smu_set_hard_freq_range(smu, SMU_UCLK, max_memory_clock, 0);
	else
		ret = smu_set_hard_freq_range(smu, SMU_UCLK, min_memory_clock, 0);

	if(!ret)
		smu->disable_uclk_switch = disable_memory_clock_switch;

	return ret;
}

static uint32_t navi10_get_pptable_power_limit(struct smu_context *smu)
{
	PPTable_t *pptable = smu->smu_table.driver_pptable;
	return pptable->SocketPowerLimitAc[PPT_THROTTLER_PPT0];
}

static int navi10_get_power_limit(struct smu_context *smu,
				     uint32_t *limit,
				     bool cap)
{
	PPTable_t *pptable = smu->smu_table.driver_pptable;
	uint32_t asic_default_power_limit = 0;
	int ret = 0;
	int power_src;

	if (!smu->power_limit) {
		if (smu_feature_is_enabled(smu, SMU_FEATURE_PPT_BIT)) {
			power_src = smu_power_get_index(smu, SMU_POWER_SOURCE_AC);
			if (power_src < 0)
				return -EINVAL;

			ret = smu_send_smc_msg_with_param(smu, SMU_MSG_GetPptLimit,
				power_src << 16, &asic_default_power_limit);
			if (ret) {
				pr_err("[%s] get PPT limit failed!", __func__);
				return ret;
			}
		} else {
			/* the last hope to figure out the ppt limit */
			if (!pptable) {
				pr_err("Cannot get PPT limit due to pptable missing!");
				return -EINVAL;
			}
			asic_default_power_limit =
				pptable->SocketPowerLimitAc[PPT_THROTTLER_PPT0];
		}

		smu->power_limit = asic_default_power_limit;
	}

	if (cap)
		*limit = smu_v11_0_get_max_power_limit(smu);
	else
		*limit = smu->power_limit;

	return 0;
}

static int navi10_update_pcie_parameters(struct smu_context *smu,
				     uint32_t pcie_gen_cap,
				     uint32_t pcie_width_cap)
{
	PPTable_t *pptable = smu->smu_table.driver_pptable;
	int ret, i;
	uint32_t smu_pcie_arg;

	struct smu_dpm_context *smu_dpm = &smu->smu_dpm;
	struct smu_11_0_dpm_context *dpm_context = smu_dpm->dpm_context;

	for (i = 0; i < NUM_LINK_LEVELS; i++) {
		smu_pcie_arg = (i << 16) |
			((pptable->PcieGenSpeed[i] <= pcie_gen_cap) ? (pptable->PcieGenSpeed[i] << 8) :
				(pcie_gen_cap << 8)) | ((pptable->PcieLaneCount[i] <= pcie_width_cap) ?
					pptable->PcieLaneCount[i] : pcie_width_cap);
		ret = smu_send_smc_msg_with_param(smu,
					  SMU_MSG_OverridePcieParameters,
					  smu_pcie_arg,
					  NULL);

		if (ret)
			return ret;

		if (pptable->PcieGenSpeed[i] > pcie_gen_cap)
			dpm_context->dpm_tables.pcie_table.pcie_gen[i] = pcie_gen_cap;
		if (pptable->PcieLaneCount[i] > pcie_width_cap)
			dpm_context->dpm_tables.pcie_table.pcie_lane[i] = pcie_width_cap;
	}

	return 0;
}

static inline void navi10_dump_od_table(OverDriveTable_t *od_table) {
	pr_debug("OD: Gfxclk: (%d, %d)\n", od_table->GfxclkFmin, od_table->GfxclkFmax);
	pr_debug("OD: Gfx1: (%d, %d)\n", od_table->GfxclkFreq1, od_table->GfxclkVolt1);
	pr_debug("OD: Gfx2: (%d, %d)\n", od_table->GfxclkFreq2, od_table->GfxclkVolt2);
	pr_debug("OD: Gfx3: (%d, %d)\n", od_table->GfxclkFreq3, od_table->GfxclkVolt3);
	pr_debug("OD: UclkFmax: %d\n", od_table->UclkFmax);
	pr_debug("OD: OverDrivePct: %d\n", od_table->OverDrivePct);
}

static int navi10_od_setting_check_range(struct smu_11_0_overdrive_table *od_table, enum SMU_11_0_ODSETTING_ID setting, uint32_t value)
{
	if (value < od_table->min[setting]) {
		pr_warn("OD setting (%d, %d) is less than the minimum allowed (%d)\n", setting, value, od_table->min[setting]);
		return -EINVAL;
	}
	if (value > od_table->max[setting]) {
		pr_warn("OD setting (%d, %d) is greater than the maximum allowed (%d)\n", setting, value, od_table->max[setting]);
		return -EINVAL;
	}
	return 0;
}

static int navi10_overdrive_get_gfx_clk_base_voltage(struct smu_context *smu,
						     uint16_t *voltage,
						     uint32_t freq)
{
	uint32_t param = (freq & 0xFFFF) | (PPCLK_GFXCLK << 16);
	uint32_t value = 0;
	int ret;

	ret = smu_send_smc_msg_with_param(smu,
					  SMU_MSG_GetVoltageByDpm,
<<<<<<< HEAD
					  param);
=======
					  param,
					  &value);
>>>>>>> 04d5ce62
	if (ret) {
		pr_err("[GetBaseVoltage] failed to get GFXCLK AVFS voltage from SMU!");
		return ret;
	}

<<<<<<< HEAD
	smu_read_smc_arg(smu, &value);
=======
>>>>>>> 04d5ce62
	*voltage = (uint16_t)value;

	return 0;
}

static int navi10_setup_od_limits(struct smu_context *smu) {
	struct smu_11_0_overdrive_table *overdrive_table = NULL;
	struct smu_11_0_powerplay_table *powerplay_table = NULL;

	if (!smu->smu_table.power_play_table) {
		pr_err("powerplay table uninitialized!\n");
		return -ENOENT;
	}
	powerplay_table = (struct smu_11_0_powerplay_table *)smu->smu_table.power_play_table;
	overdrive_table = &powerplay_table->overdrive_table;
	if (!smu->od_settings) {
		smu->od_settings = kmemdup(overdrive_table, sizeof(struct smu_11_0_overdrive_table), GFP_KERNEL);
	} else {
		memcpy(smu->od_settings, overdrive_table, sizeof(struct smu_11_0_overdrive_table));
	}
	return 0;
}

static bool navi10_is_baco_supported(struct smu_context *smu)
{
	struct amdgpu_device *adev = smu->adev;
	uint32_t val;

	if (!smu_v11_0_baco_is_support(smu))
		return false;

	val = RREG32_SOC15(NBIO, 0, mmRCC_BIF_STRAP0);
	return (val & RCC_BIF_STRAP0__STRAP_PX_CAPABLE_MASK) ? true : false;
}

static int navi10_set_default_od_settings(struct smu_context *smu, bool initialize) {
	OverDriveTable_t *od_table, *boot_od_table;
	int ret = 0;

	ret = smu_v11_0_set_default_od_settings(smu, initialize, sizeof(OverDriveTable_t));
	if (ret)
		return ret;

	od_table = (OverDriveTable_t *)smu->smu_table.overdrive_table;
	boot_od_table = (OverDriveTable_t *)smu->smu_table.boot_overdrive_table;
	if (initialize) {
		ret = navi10_setup_od_limits(smu);
		if (ret) {
			pr_err("Failed to retrieve board OD limits\n");
			return ret;
		}
		if (od_table) {
			if (!od_table->GfxclkVolt1) {
				ret = navi10_overdrive_get_gfx_clk_base_voltage(smu,
										&od_table->GfxclkVolt1,
										od_table->GfxclkFreq1);
				if (ret)
					od_table->GfxclkVolt1 = 0;
				if (boot_od_table)
					boot_od_table->GfxclkVolt1 = od_table->GfxclkVolt1;
			}
<<<<<<< HEAD

			if (!od_table->GfxclkVolt2) {
				ret = navi10_overdrive_get_gfx_clk_base_voltage(smu,
										&od_table->GfxclkVolt2,
										od_table->GfxclkFreq2);
				if (ret)
					od_table->GfxclkVolt2 = 0;
				if (boot_od_table)
					boot_od_table->GfxclkVolt2 = od_table->GfxclkVolt2;
			}

=======

			if (!od_table->GfxclkVolt2) {
				ret = navi10_overdrive_get_gfx_clk_base_voltage(smu,
										&od_table->GfxclkVolt2,
										od_table->GfxclkFreq2);
				if (ret)
					od_table->GfxclkVolt2 = 0;
				if (boot_od_table)
					boot_od_table->GfxclkVolt2 = od_table->GfxclkVolt2;
			}

>>>>>>> 04d5ce62
			if (!od_table->GfxclkVolt3) {
				ret = navi10_overdrive_get_gfx_clk_base_voltage(smu,
										&od_table->GfxclkVolt3,
										od_table->GfxclkFreq3);
				if (ret)
					od_table->GfxclkVolt3 = 0;
				if (boot_od_table)
					boot_od_table->GfxclkVolt3 = od_table->GfxclkVolt3;
			}
		}
	}

	if (od_table) {
		navi10_dump_od_table(od_table);
	}

	return ret;
}

static int navi10_od_edit_dpm_table(struct smu_context *smu, enum PP_OD_DPM_TABLE_COMMAND type, long input[], uint32_t size) {
	int i;
	int ret = 0;
	struct smu_table_context *table_context = &smu->smu_table;
	OverDriveTable_t *od_table;
	struct smu_11_0_overdrive_table *od_settings;
	enum SMU_11_0_ODSETTING_ID freq_setting, voltage_setting;
	uint16_t *freq_ptr, *voltage_ptr;
	od_table = (OverDriveTable_t *)table_context->overdrive_table;

	if (!smu->od_enabled) {
		pr_warn("OverDrive is not enabled!\n");
		return -EINVAL;
	}

	if (!smu->od_settings) {
		pr_err("OD board limits are not set!\n");
		return -ENOENT;
	}

	od_settings = smu->od_settings;

	switch (type) {
	case PP_OD_EDIT_SCLK_VDDC_TABLE:
		if (!navi10_od_feature_is_supported(od_settings, SMU_11_0_ODCAP_GFXCLK_LIMITS)) {
			pr_warn("GFXCLK_LIMITS not supported!\n");
			return -ENOTSUPP;
		}
		if (!table_context->overdrive_table) {
			pr_err("Overdrive is not initialized\n");
			return -EINVAL;
		}
		for (i = 0; i < size; i += 2) {
			if (i + 2 > size) {
				pr_info("invalid number of input parameters %d\n", size);
				return -EINVAL;
			}
			switch (input[i]) {
			case 0:
				freq_setting = SMU_11_0_ODSETTING_GFXCLKFMIN;
				freq_ptr = &od_table->GfxclkFmin;
				if (input[i + 1] > od_table->GfxclkFmax) {
					pr_info("GfxclkFmin (%ld) must be <= GfxclkFmax (%u)!\n",
						input[i + 1],
						od_table->GfxclkFmin);
					return -EINVAL;
				}
				break;
			case 1:
				freq_setting = SMU_11_0_ODSETTING_GFXCLKFMAX;
				freq_ptr = &od_table->GfxclkFmax;
				if (input[i + 1] < od_table->GfxclkFmin) {
					pr_info("GfxclkFmax (%ld) must be >= GfxclkFmin (%u)!\n",
						input[i + 1],
						od_table->GfxclkFmax);
					return -EINVAL;
				}
				break;
			default:
				pr_info("Invalid SCLK_VDDC_TABLE index: %ld\n", input[i]);
				pr_info("Supported indices: [0:min,1:max]\n");
				return -EINVAL;
			}
			ret = navi10_od_setting_check_range(od_settings, freq_setting, input[i + 1]);
			if (ret)
				return ret;
			*freq_ptr = input[i + 1];
		}
		break;
	case PP_OD_EDIT_MCLK_VDDC_TABLE:
		if (!navi10_od_feature_is_supported(od_settings, SMU_11_0_ODCAP_UCLK_MAX)) {
			pr_warn("UCLK_MAX not supported!\n");
			return -ENOTSUPP;
		}
		if (size < 2) {
			pr_info("invalid number of parameters: %d\n", size);
			return -EINVAL;
		}
		if (input[0] != 1) {
			pr_info("Invalid MCLK_VDDC_TABLE index: %ld\n", input[0]);
			pr_info("Supported indices: [1:max]\n");
			return -EINVAL;
		}
		ret = navi10_od_setting_check_range(od_settings, SMU_11_0_ODSETTING_UCLKFMAX, input[1]);
		if (ret)
			return ret;
		od_table->UclkFmax = input[1];
		break;
	case PP_OD_RESTORE_DEFAULT_TABLE:
		if (!(table_context->overdrive_table && table_context->boot_overdrive_table)) {
			pr_err("Overdrive table was not initialized!\n");
			return -EINVAL;
		}
		memcpy(table_context->overdrive_table, table_context->boot_overdrive_table, sizeof(OverDriveTable_t));
		break;
	case PP_OD_COMMIT_DPM_TABLE:
		navi10_dump_od_table(od_table);
		ret = smu_update_table(smu, SMU_TABLE_OVERDRIVE, 0, (void *)od_table, true);
		if (ret) {
			pr_err("Failed to import overdrive table!\n");
			return ret;
		}
		// no lock needed because smu_od_edit_dpm_table has it
		ret = smu_handle_task(smu, smu->smu_dpm.dpm_level,
			AMD_PP_TASK_READJUST_POWER_STATE,
			false);
		if (ret) {
			return ret;
		}
		break;
	case PP_OD_EDIT_VDDC_CURVE:
		if (!navi10_od_feature_is_supported(od_settings, SMU_11_0_ODCAP_GFXCLK_CURVE)) {
			pr_warn("GFXCLK_CURVE not supported!\n");
			return -ENOTSUPP;
		}
		if (size < 3) {
			pr_info("invalid number of parameters: %d\n", size);
			return -EINVAL;
		}
		if (!od_table) {
			pr_info("Overdrive is not initialized\n");
			return -EINVAL;
		}

		switch (input[0]) {
		case 0:
			freq_setting = SMU_11_0_ODSETTING_VDDGFXCURVEFREQ_P1;
			voltage_setting = SMU_11_0_ODSETTING_VDDGFXCURVEVOLTAGE_P1;
			freq_ptr = &od_table->GfxclkFreq1;
			voltage_ptr = &od_table->GfxclkVolt1;
			break;
		case 1:
			freq_setting = SMU_11_0_ODSETTING_VDDGFXCURVEFREQ_P2;
			voltage_setting = SMU_11_0_ODSETTING_VDDGFXCURVEVOLTAGE_P2;
			freq_ptr = &od_table->GfxclkFreq2;
			voltage_ptr = &od_table->GfxclkVolt2;
			break;
		case 2:
			freq_setting = SMU_11_0_ODSETTING_VDDGFXCURVEFREQ_P3;
			voltage_setting = SMU_11_0_ODSETTING_VDDGFXCURVEVOLTAGE_P3;
			freq_ptr = &od_table->GfxclkFreq3;
			voltage_ptr = &od_table->GfxclkVolt3;
			break;
		default:
			pr_info("Invalid VDDC_CURVE index: %ld\n", input[0]);
			pr_info("Supported indices: [0, 1, 2]\n");
			return -EINVAL;
		}
		ret = navi10_od_setting_check_range(od_settings, freq_setting, input[1]);
		if (ret)
			return ret;
		// Allow setting zero to disable the OverDrive VDDC curve
		if (input[2] != 0) {
			ret = navi10_od_setting_check_range(od_settings, voltage_setting, input[2]);
			if (ret)
				return ret;
			*freq_ptr = input[1];
			*voltage_ptr = ((uint16_t)input[2]) * NAVI10_VOLTAGE_SCALE;
			pr_debug("OD: set curve %ld: (%d, %d)\n", input[0], *freq_ptr, *voltage_ptr);
		} else {
			// If setting 0, disable all voltage curve settings
			od_table->GfxclkVolt1 = 0;
			od_table->GfxclkVolt2 = 0;
			od_table->GfxclkVolt3 = 0;
		}
		navi10_dump_od_table(od_table);
		break;
	default:
		return -ENOSYS;
	}
	return ret;
}

static int navi10_run_btc(struct smu_context *smu)
{
	int ret = 0;

	ret = smu_send_smc_msg(smu, SMU_MSG_RunBtc, NULL);
	if (ret)
		pr_err("RunBtc failed!\n");

	return ret;
}

static int navi10_dummy_pstate_control(struct smu_context *smu, bool enable)
{
	int result = 0;

	if (!enable)
<<<<<<< HEAD
		result = smu_send_smc_msg(smu, SMU_MSG_DAL_DISABLE_DUMMY_PSTATE_CHANGE);
	else
		result = smu_send_smc_msg(smu, SMU_MSG_DAL_ENABLE_DUMMY_PSTATE_CHANGE);
=======
		result = smu_send_smc_msg(smu, SMU_MSG_DAL_DISABLE_DUMMY_PSTATE_CHANGE, NULL);
	else
		result = smu_send_smc_msg(smu, SMU_MSG_DAL_ENABLE_DUMMY_PSTATE_CHANGE, NULL);
>>>>>>> 04d5ce62

	return result;
}

static int navi10_disable_umc_cdr_12gbps_workaround(struct smu_context *smu)
{
	uint32_t uclk_count, uclk_min, uclk_max;
	uint32_t smu_version;
	int ret = 0;

	ret = smu_get_smc_version(smu, NULL, &smu_version);
	if (ret)
		return ret;

	/* This workaround is available only for 42.50 or later SMC firmwares */
	if (smu_version < 0x2A3200)
		return 0;

	ret = smu_get_dpm_level_count(smu, SMU_UCLK, &uclk_count);
	if (ret)
		return ret;

	ret = smu_get_dpm_freq_by_index(smu, SMU_UCLK, (uint16_t)0, &uclk_min);
	if (ret)
		return ret;

	ret = smu_get_dpm_freq_by_index(smu, SMU_UCLK, (uint16_t)(uclk_count - 1), &uclk_max);
	if (ret)
		return ret;

	/* Force UCLK out of the highest DPM */
	ret = smu_set_hard_freq_range(smu, SMU_UCLK, 0, uclk_min);
	if (ret)
		return ret;

	/* Revert the UCLK Hardmax */
	ret = smu_set_hard_freq_range(smu, SMU_UCLK, 0, uclk_max);
	if (ret)
		return ret;

	/*
	 * In this case, SMU already disabled dummy pstate during enablement
	 * of UCLK DPM, we have to re-enabled it.
	 * */
	return navi10_dummy_pstate_control(smu, true);
}

static const struct pptable_funcs navi10_ppt_funcs = {
	.tables_init = navi10_tables_init,
	.alloc_dpm_context = navi10_allocate_dpm_context,
	.store_powerplay_table = navi10_store_powerplay_table,
	.check_powerplay_table = navi10_check_powerplay_table,
	.append_powerplay_table = navi10_append_powerplay_table,
	.get_smu_msg_index = navi10_get_smu_msg_index,
	.get_smu_clk_index = navi10_get_smu_clk_index,
	.get_smu_feature_index = navi10_get_smu_feature_index,
	.get_smu_table_index = navi10_get_smu_table_index,
	.get_smu_power_index = navi10_get_pwr_src_index,
	.get_workload_type = navi10_get_workload_type,
	.get_allowed_feature_mask = navi10_get_allowed_feature_mask,
	.set_default_dpm_table = navi10_set_default_dpm_table,
	.dpm_set_uvd_enable = navi10_dpm_set_uvd_enable,
	.dpm_set_jpeg_enable = navi10_dpm_set_jpeg_enable,
	.get_current_clk_freq_by_table = navi10_get_current_clk_freq_by_table,
	.print_clk_levels = navi10_print_clk_levels,
	.force_clk_levels = navi10_force_clk_levels,
	.populate_umd_state_clk = navi10_populate_umd_state_clk,
	.get_clock_by_type_with_latency = navi10_get_clock_by_type_with_latency,
	.pre_display_config_changed = navi10_pre_display_config_changed,
	.display_config_changed = navi10_display_config_changed,
	.notify_smc_display_config = navi10_notify_smc_display_config,
	.force_dpm_limit_value = navi10_force_dpm_limit_value,
	.unforce_dpm_levels = navi10_unforce_dpm_levels,
	.is_dpm_running = navi10_is_dpm_running,
	.get_fan_speed_percent = navi10_get_fan_speed_percent,
	.get_fan_speed_rpm = navi10_get_fan_speed_rpm,
	.get_power_profile_mode = navi10_get_power_profile_mode,
	.set_power_profile_mode = navi10_set_power_profile_mode,
	.get_profiling_clk_mask = navi10_get_profiling_clk_mask,
	.set_watermarks_table = navi10_set_watermarks_table,
	.read_sensor = navi10_read_sensor,
	.get_uclk_dpm_states = navi10_get_uclk_dpm_states,
	.set_performance_level = navi10_set_performance_level,
	.get_thermal_temperature_range = navi10_get_thermal_temperature_range,
	.display_disable_memory_clock_switch = navi10_display_disable_memory_clock_switch,
	.get_power_limit = navi10_get_power_limit,
	.update_pcie_parameters = navi10_update_pcie_parameters,
	.init_microcode = smu_v11_0_init_microcode,
	.load_microcode = smu_v11_0_load_microcode,
	.init_smc_tables = smu_v11_0_init_smc_tables,
	.fini_smc_tables = smu_v11_0_fini_smc_tables,
	.init_power = smu_v11_0_init_power,
	.fini_power = smu_v11_0_fini_power,
	.check_fw_status = smu_v11_0_check_fw_status,
	.setup_pptable = smu_v11_0_setup_pptable,
	.get_vbios_bootup_values = smu_v11_0_get_vbios_bootup_values,
	.get_clk_info_from_vbios = smu_v11_0_get_clk_info_from_vbios,
	.check_pptable = smu_v11_0_check_pptable,
	.parse_pptable = smu_v11_0_parse_pptable,
	.populate_smc_tables = smu_v11_0_populate_smc_pptable,
	.check_fw_version = smu_v11_0_check_fw_version,
	.write_pptable = smu_v11_0_write_pptable,
	.set_min_dcef_deep_sleep = smu_v11_0_set_min_dcef_deep_sleep,
	.set_driver_table_location = smu_v11_0_set_driver_table_location,
	.set_tool_table_location = smu_v11_0_set_tool_table_location,
	.notify_memory_pool_location = smu_v11_0_notify_memory_pool_location,
	.system_features_control = smu_v11_0_system_features_control,
	.send_smc_msg_with_param = smu_v11_0_send_msg_with_param,
	.init_display_count = smu_v11_0_init_display_count,
	.set_allowed_mask = smu_v11_0_set_allowed_mask,
	.get_enabled_mask = smu_v11_0_get_enabled_mask,
	.notify_display_change = smu_v11_0_notify_display_change,
	.set_power_limit = smu_v11_0_set_power_limit,
	.get_current_clk_freq = smu_v11_0_get_current_clk_freq,
	.init_max_sustainable_clocks = smu_v11_0_init_max_sustainable_clocks,
	.start_thermal_control = smu_v11_0_start_thermal_control,
	.stop_thermal_control = smu_v11_0_stop_thermal_control,
	.set_deep_sleep_dcefclk = smu_v11_0_set_deep_sleep_dcefclk,
	.display_clock_voltage_request = smu_v11_0_display_clock_voltage_request,
	.get_fan_control_mode = smu_v11_0_get_fan_control_mode,
	.set_fan_control_mode = smu_v11_0_set_fan_control_mode,
	.set_fan_speed_percent = smu_v11_0_set_fan_speed_percent,
	.set_fan_speed_rpm = smu_v11_0_set_fan_speed_rpm,
	.set_xgmi_pstate = smu_v11_0_set_xgmi_pstate,
	.gfx_off_control = smu_v11_0_gfx_off_control,
	.register_irq_handler = smu_v11_0_register_irq_handler,
	.set_azalia_d3_pme = smu_v11_0_set_azalia_d3_pme,
	.get_max_sustainable_clocks_by_dc = smu_v11_0_get_max_sustainable_clocks_by_dc,
	.baco_is_support= navi10_is_baco_supported,
	.baco_get_state = smu_v11_0_baco_get_state,
	.baco_set_state = smu_v11_0_baco_set_state,
	.baco_enter = smu_v11_0_baco_enter,
	.baco_exit = smu_v11_0_baco_exit,
	.get_dpm_ultimate_freq = smu_v11_0_get_dpm_ultimate_freq,
	.set_soft_freq_limited_range = smu_v11_0_set_soft_freq_limited_range,
	.override_pcie_parameters = smu_v11_0_override_pcie_parameters,
	.set_default_od_settings = navi10_set_default_od_settings,
	.od_edit_dpm_table = navi10_od_edit_dpm_table,
	.get_pptable_power_limit = navi10_get_pptable_power_limit,
	.run_btc = navi10_run_btc,
	.disable_umc_cdr_12gbps_workaround = navi10_disable_umc_cdr_12gbps_workaround,
<<<<<<< HEAD
=======
	.set_power_source = smu_v11_0_set_power_source,
>>>>>>> 04d5ce62
};

void navi10_set_ppt_funcs(struct smu_context *smu)
{
	smu->ppt_funcs = &navi10_ppt_funcs;
}<|MERGE_RESOLUTION|>--- conflicted
+++ resolved
@@ -391,12 +391,9 @@
 
 	if (smu->adev->pg_flags & AMD_PG_SUPPORT_JPEG)
 		*(uint64_t *)feature_mask |= FEATURE_MASK(FEATURE_JPEG_PG_BIT);
-<<<<<<< HEAD
-=======
 
 	if (smu->dc_controlled_by_gpio)
 		*(uint64_t *)feature_mask |= FEATURE_MASK(FEATURE_ACDC_BIT);
->>>>>>> 04d5ce62
 
 	/* disable DPM UCLK and DS SOCCLK on navi10 A0 secure board */
 	if (is_asic_secure(smu)) {
@@ -694,22 +691,14 @@
 
 	if (enable) {
 		if (smu_feature_is_enabled(smu, SMU_FEATURE_JPEG_PG_BIT)) {
-<<<<<<< HEAD
-			ret = smu_send_smc_msg(smu, SMU_MSG_PowerUpJpeg);
-=======
 			ret = smu_send_smc_msg(smu, SMU_MSG_PowerUpJpeg, NULL);
->>>>>>> 04d5ce62
 			if (ret)
 				return ret;
 		}
 		power_gate->jpeg_gated = false;
 	} else {
 		if (smu_feature_is_enabled(smu, SMU_FEATURE_JPEG_PG_BIT)) {
-<<<<<<< HEAD
-			ret = smu_send_smc_msg(smu, SMU_MSG_PowerDownJpeg);
-=======
 			ret = smu_send_smc_msg(smu, SMU_MSG_PowerDownJpeg, NULL);
->>>>>>> 04d5ce62
 			if (ret)
 				return ret;
 		}
@@ -1696,17 +1685,10 @@
 		return navi10_set_performance_level(smu, AMD_DPM_FORCED_LEVEL_AUTO);
 	}
 
-<<<<<<< HEAD
-	ret = smu_set_soft_freq_range(smu, SMU_SCLK, sclk_freq, sclk_freq);
-	if (ret)
-		return ret;
-	ret = smu_set_soft_freq_range(smu, SMU_UCLK, uclk_freq, uclk_freq);
-=======
 	ret = smu_set_soft_freq_range(smu, SMU_SCLK, sclk_freq, sclk_freq, false);
 	if (ret)
 		return ret;
 	ret = smu_set_soft_freq_range(smu, SMU_UCLK, uclk_freq, uclk_freq, false);
->>>>>>> 04d5ce62
 	if (ret)
 		return ret;
 
@@ -1975,21 +1957,13 @@
 
 	ret = smu_send_smc_msg_with_param(smu,
 					  SMU_MSG_GetVoltageByDpm,
-<<<<<<< HEAD
-					  param);
-=======
 					  param,
 					  &value);
->>>>>>> 04d5ce62
 	if (ret) {
 		pr_err("[GetBaseVoltage] failed to get GFXCLK AVFS voltage from SMU!");
 		return ret;
 	}
 
-<<<<<<< HEAD
-	smu_read_smc_arg(smu, &value);
-=======
->>>>>>> 04d5ce62
 	*voltage = (uint16_t)value;
 
 	return 0;
@@ -2051,7 +2025,6 @@
 				if (boot_od_table)
 					boot_od_table->GfxclkVolt1 = od_table->GfxclkVolt1;
 			}
-<<<<<<< HEAD
 
 			if (!od_table->GfxclkVolt2) {
 				ret = navi10_overdrive_get_gfx_clk_base_voltage(smu,
@@ -2063,19 +2036,6 @@
 					boot_od_table->GfxclkVolt2 = od_table->GfxclkVolt2;
 			}
 
-=======
-
-			if (!od_table->GfxclkVolt2) {
-				ret = navi10_overdrive_get_gfx_clk_base_voltage(smu,
-										&od_table->GfxclkVolt2,
-										od_table->GfxclkFreq2);
-				if (ret)
-					od_table->GfxclkVolt2 = 0;
-				if (boot_od_table)
-					boot_od_table->GfxclkVolt2 = od_table->GfxclkVolt2;
-			}
-
->>>>>>> 04d5ce62
 			if (!od_table->GfxclkVolt3) {
 				ret = navi10_overdrive_get_gfx_clk_base_voltage(smu,
 										&od_table->GfxclkVolt3,
@@ -2284,15 +2244,9 @@
 	int result = 0;
 
 	if (!enable)
-<<<<<<< HEAD
-		result = smu_send_smc_msg(smu, SMU_MSG_DAL_DISABLE_DUMMY_PSTATE_CHANGE);
-	else
-		result = smu_send_smc_msg(smu, SMU_MSG_DAL_ENABLE_DUMMY_PSTATE_CHANGE);
-=======
 		result = smu_send_smc_msg(smu, SMU_MSG_DAL_DISABLE_DUMMY_PSTATE_CHANGE, NULL);
 	else
 		result = smu_send_smc_msg(smu, SMU_MSG_DAL_ENABLE_DUMMY_PSTATE_CHANGE, NULL);
->>>>>>> 04d5ce62
 
 	return result;
 }
@@ -2434,10 +2388,7 @@
 	.get_pptable_power_limit = navi10_get_pptable_power_limit,
 	.run_btc = navi10_run_btc,
 	.disable_umc_cdr_12gbps_workaround = navi10_disable_umc_cdr_12gbps_workaround,
-<<<<<<< HEAD
-=======
 	.set_power_source = smu_v11_0_set_power_source,
->>>>>>> 04d5ce62
 };
 
 void navi10_set_ppt_funcs(struct smu_context *smu)
