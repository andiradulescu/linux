--- conflicted
+++ resolved
@@ -40,11 +40,7 @@
 	select HARDIRQS_SW_RESEND
 	select GENERIC_IRQ_PROBE
 	select GENERIC_IRQ_SHOW
-<<<<<<< HEAD
-	select GENERIC_IRQ_PROBE
-=======
 	select HAVE_UID16
->>>>>>> 4a8e43fe
 	select ARCH_WANT_IPC_PARSE_VERSION
 	select HARDIRQS_SW_RESEND
 	select CPU_PM if (SUSPEND || CPU_IDLE)
@@ -951,13 +947,10 @@
 	select ARCH_HAS_CPUFREQ
 	select GENERIC_CLOCKEVENTS
 	select ARCH_REQUIRE_GPIOLIB
-<<<<<<< HEAD
-=======
 	select USE_OF
 	select COMMON_CLK
 	select HAVE_CLK
 	select CLKDEV_LOOKUP
->>>>>>> 4a8e43fe
 	help
 	  Support for VIA/WonderMedia VT8500/WM85xx System-on-Chip.
 
