--- conflicted
+++ resolved
@@ -232,8 +232,6 @@
 static inline void omap_init_uwire(void) {}
 #endif
 
-<<<<<<< HEAD
-=======
 /*-------------------------------------------------------------------------*/
 
 #if	defined(CONFIG_OMAP_WATCHDOG) || defined(CONFIG_OMAP_WATCHDOG_MODULE)
@@ -303,7 +301,6 @@
 EXPORT_SYMBOL(omap_dsp_get_mempool_base);
 #endif
 
->>>>>>> a4ac0d84
 /*
  * This gets called after board-specific INIT_MACHINE, and initializes most
  * on-chip peripherals accessible on this board (except for few like USB):
