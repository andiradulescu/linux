--- conflicted
+++ resolved
@@ -252,12 +252,8 @@
 		inet_csk(sk)->icsk_ack.blocked = 1;
 		NET_INC_STATS_BH(sock_net(sk), LINUX_MIB_DELAYEDACKLOCKED);
 		/* deleguate our work to tcp_release_cb() */
-<<<<<<< HEAD
-		set_bit(TCP_WRITE_TIMER_DEFERRED, &tcp_sk(sk)->tsq_flags);
-=======
 		if (!test_and_set_bit(TCP_DELACK_TIMER_DEFERRED, &tcp_sk(sk)->tsq_flags))
 			sock_hold(sk);
->>>>>>> 9450d57e
 	}
 	bh_unlock_sock(sk);
 	sock_put(sk);
@@ -486,12 +482,8 @@
 		tcp_write_timer_handler(sk);
 	} else {
 		/* deleguate our work to tcp_release_cb() */
-<<<<<<< HEAD
-		set_bit(TCP_WRITE_TIMER_DEFERRED, &tcp_sk(sk)->tsq_flags);
-=======
 		if (!test_and_set_bit(TCP_WRITE_TIMER_DEFERRED, &tcp_sk(sk)->tsq_flags))
 			sock_hold(sk);
->>>>>>> 9450d57e
 	}
 	bh_unlock_sock(sk);
 	sock_put(sk);
